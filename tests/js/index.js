--- conflicted
+++ resolved
@@ -44,13 +44,8 @@
     MigrationTests: require("./migration-tests"),
     EncryptionTests: require("./encryption-tests"),
     AliasTests: require("./alias-tests"),
-<<<<<<< HEAD
     ArrayBuffer: require("./array-buffer-tests")
-=======
-    BsonTests: require("./bson-tests"),
-    MixedTests: require("./mixed-tests"),
     // Garbagecollectiontests: require('./garbage-collection'),
->>>>>>> e89324c4
 };
 
 //TODO: remove when MongoDB Realm test server can be hosted on Mac or other options exists
