--- conflicted
+++ resolved
@@ -32,13 +32,7 @@
 const TestCase = require('./asserts');
 const schemas = require('./schemas');
 const Utils = require('./test-utils');
-<<<<<<< HEAD
-
-// Using Realm.BSON instead of require("bson") to ensure the same package is used (which the symlinked "realm" package breaks)
-const { Decimal128, ObjectId } = Realm.BSON;
-=======
 const { Decimal128, ObjectId, UUID } = Realm.BSON;
->>>>>>> edb012ff
 
 let pathSeparator = '/';
 const isNodeProcess = typeof process === 'object' && process + '' === '[object process]';
