////////////////////////////////////////////////////////////////////////////
//
// Copyright 2016 Realm Inc.
//
// Licensed under the Apache License, Version 2.0 (the "License");
// you may not use this file except in compliance with the License.
// You may obtain a copy of the License at
//
// http://www.apache.org/licenses/LICENSE-2.0
//
// Unless required by applicable law or agreed to in writing, software
// distributed under the License is distributed on an "AS IS" BASIS,
// WITHOUT WARRANTIES OR CONDITIONS OF ANY KIND, either express or implied.
// See the License for the specific language governing permissions and
// limitations under the License.
//
////////////////////////////////////////////////////////////////////////////

/* eslint-env es6, node */

'use strict';

const Realm = require('realm');
const TestCase = require('./asserts');
const schemas = require('./schemas');
const Worker = require('./worker');

function createNotificationTest(config, getObservable, addListener, removeListener, messages, expectedCount) {
    let realm = new Realm(config);
    let observable = getObservable(realm);
<<<<<<< HEAD
    let worker = new Worker(__dirname + '/worker-tests-script.js', [require.resolve("realm")]); // eslint-disable-line no-undef
=======
    let worker = new Worker(__dirname + '/worker-tests-script.js', [require.resolve("realm"), Realm.defaultPath]); // eslint-disable-line no-undef
>>>>>>> edb012ff

    return new Promise((resolve, reject) => {
        // Test will fail if it does not receive a change event within a second.
        let timer = setTimeout(() => {
            reject(new Error('Timed out waiting for change notification'));
        }, 5000);

        let cleanup = (cb) => {
            clearTimeout(timer);
            worker.terminate(cb);
        };

        messages.push(['echo', 'resolve']);
        let messageIndex = 0;
        let send = () => {
            worker.postMessage(messages[messageIndex++]);
        };

        let count = 0;
        let listener = addListener(observable, () => { send(); return count++; }, resolve, reject, cleanup);

        let removedListener = false;
        worker.onmessage = (message) => {
            if (message.error) {
                cleanup(() => reject(message.error));
            }
            else if (message.result == 'resolve') {
                cleanup(() => {
                    if (count !== expectedCount) {
                        reject('Notification count ' + count + ' not equal to expected count ' + expectedCount);
                    }
                    else {
                        resolve();
                    }
                });
            }
            else if (message.result == 'removeListener') {
                removeListener(observable, listener);
                removedListener = true;
                send();
            }
            else if (removedListener) {
                send();
            }
            else {
                // Send the next message in increment() after getting the notification for the
                // thing we just did
            }
        };
    });
}

function createCollectionChangeTest(config, createCollection, messages, expected, removeAll) {
    return createNotificationTest(
        config,
        createCollection,
        (collection, increment, resolve, reject, cleanup) => {
            var listener = (object, changes) => {
                try {
                    var notificationCount = increment();
                    TestCase.assertArraysEqual(changes.insertions, expected[notificationCount][0]);
                    TestCase.assertArraysEqual(changes.deletions, expected[notificationCount][1]);
                    TestCase.assertArraysEqual(changes.modifications, expected[notificationCount][2]);
                } catch (e) {
                    reject(e);
                    cleanup();
                }
            };
            collection.addListener(listener);
            return listener;
        },
        removeAll ? (observable) => observable.removeAllListeners() :
                    (observable, listener) => observable.removeListener(listener),
        messages,
        expected.length
    );
}

const ListObject = {
    name: 'ListObject',
    properties: {
        list: {type: 'list', objectType: 'TestObject'},
    }
};

const PrimaryListObject = {
    name: 'PrimaryListObject',
    properties: {
        list: {type: 'list', objectType: 'IntPrimaryObject'},
    }
};

module.exports = {
    testChangeNotifications() {
        var config = { schema: [schemas.TestObject] };
        return createNotificationTest(
            config, (realm) => realm,
            (realm, increment, resolve, reject, cleanup) => {
                realm.addListener('change', () => {
                    try {
                        var objects = realm.objects('TestObject');
                        TestCase.assertEqual(objects.length, 1);
                        TestCase.assertEqual(objects[0].doubleCol, 42);
                        increment();
                    } catch (e) {
                        reject(e);
                        cleanup();
                    }
                });
                increment();
            },
            undefined,
            [[config, 'create', 'TestObject', [{doubleCol: 42}]]],
            2
        );
    },

    testResultsAddNotifications() {
        var config = { schema: [schemas.TestObject] };
        return createCollectionChangeTest(
            config,
            (realm) => realm.objects('TestObject'),
            [
                [config, 'create', 'TestObject', [{ doubleCol: 1 }]],
                [config, 'create', 'TestObject', [{ doubleCol: 2 }, { doubleCol: 3 }]]
            ],
            [
                [[], [], []],
                [[0], [], []],
                [[1, 2], [], []],
            ]
        );
    },

    testResultsRemoveNotifications() {
        var config = { schema: [schemas.TestObject] };
        return createCollectionChangeTest(
            config,
            (realm) => realm.objects('TestObject'),
            [
                [config, 'create', 'TestObject', [{ doubleCol: 1 }]],
                ['echo', 'removeListener'],
                [config, 'create', 'TestObject', [{ doubleCol: 2 }, { doubleCol: 3 }]]
            ],
            [
                [[], [], []],
                [[0], [], []],
            ]
        );
    },

    testResultsRemoveAllNotifications() {
        var config = { schema: [schemas.TestObject] };
        return createCollectionChangeTest(
            config,
            (realm) => realm.objects('TestObject'),
            [
                [config, 'create', 'TestObject', [{ doubleCol: 1 }]],
                ['echo', 'removeListener'],
                [config, 'create', 'TestObject', [{ doubleCol: 2 }, { doubleCol: 3 }]]
            ],
            [
                [[], [], []],
                [[0], [], []],
            ],
            true
        );
    },

    testResultsDeleteNotifications() {
        var config = { schema: [schemas.TestObject] };
        return createCollectionChangeTest(
            config,
            function(realm) {
                return realm.objects('TestObject');
            },
            [
                [config, 'create', 'TestObject', [[0], [1], [2], [3], [4]]],
                [config, 'delete', 'TestObject', [4]],
                [config, 'delete', 'TestObject', [0, 2]]
            ],
            [
                [[], [], []],
                [[0, 1, 2, 3, 4], [], []],
                [[], [4], []],
                [[], [0, 2], []]
            ]
        );
    },

    testResultsUpdateNotifications() {
        var config = { schema: [schemas.IntPrimary] };
        return createCollectionChangeTest(
            config,
            (realm) => realm.objects('IntPrimaryObject'),
            [
                [config, 'create', 'IntPrimaryObject', [[0, '0'], [1, '1'], [2, '2']]],
                [config, 'update', 'IntPrimaryObject', [[0, '00'], [2, '22']]]
            ],
            [
                [[], [], []],
                [[0, 1, 2], [], []],
                [[], [], [0, 2]]
            ]
        );
    },

    testListAddNotifications() {
        var config = { schema: [schemas.TestObject, ListObject] };
        return createCollectionChangeTest(
            config,
            function(realm) {
                let listObject;
                realm.write(() => {
                    listObject = realm.create('ListObject', {list: []})
                });
                return listObject.list;
            },
            [
                [config, 'list_method', 'ListObject', 'list', 'push', {doubleCol: 0}, {doubleCol: 1}]
            ],
            [
                [[], [], []],
                [[0, 1], [], []]
            ]
        );
    },

    testListRemoveNotifications() {
        var config = { schema: [schemas.TestObject, ListObject] };
        return createCollectionChangeTest(
            config,
            function(realm) {
                let listObject;
                realm.write(() => {
                    listObject = realm.create('ListObject', {list: []})
                });
                return listObject.list;
            },
            [
                [config, 'list_method', 'ListObject', 'list', 'push', {doubleCol: 0}, {doubleCol: 1}],
                ['echo', 'removeListener'],
                [config, 'list_method', 'ListObject', 'list', 'push', {doubleCol: 0}, {doubleCol: 1}],
            ],
            [
                [[], [], []],
                [[0, 1], [], []]
            ]
        );
    },

    testListRemoveAllNotifications() {
        var config = { schema: [schemas.TestObject, ListObject] };
        return createCollectionChangeTest(
            config,
            function(realm) {
                let listObject;
                realm.write(() => {
                    listObject = realm.create('ListObject', {list: []})
                });
                return listObject.list;
            },
            [
                [config, 'list_method', 'ListObject', 'list', 'push', {doubleCol: 0}, {doubleCol: 1}],
                ['echo', 'removeListener'],
                [config, 'list_method', 'ListObject', 'list', 'push', {doubleCol: 0}, {doubleCol: 1}],
            ],
            [
                [[], [], []],
                [[0, 1], [], []]
            ],
            true
        );
    },

    testListDeleteNotifications() {
        var config = { schema: [schemas.TestObject, ListObject] };
        return createCollectionChangeTest(
            config,
            function(realm) {
                let listObject;
                realm.write(() => {
                    listObject = realm.create('ListObject', {list: [[0], [1], [2]]})
                });
                return listObject.list;
            },
            [
                [config, 'list_method', 'ListObject', 'list', 'splice', 1, 2]
            ],
            [
                [[], [], []],
                [[], [1, 2], []]
            ]
        );
    },

    testListSpliceNotifications() {
        var config = { schema: [schemas.TestObject, ListObject] };
        return createCollectionChangeTest(
            config,
            function(realm) {
                let listObject;
                realm.write(() => {
                    listObject = realm.create('ListObject', {list: [[0], [1], [2]]})
                });
                return listObject.list;
            },
            [
                [config, 'list_method', 'ListObject', 'list', 'splice', 1, 1, [2]]
            ],
            [
                [[], [], []],
                [[1], [1], []]
            ]
        );
    },

    testListUpdateNotifications() {
        var config = { schema: [schemas.IntPrimary, PrimaryListObject] };
        return createCollectionChangeTest(
            config,
            function(realm) {
                let listObject;
                realm.write(() => {
                    listObject = realm.create('PrimaryListObject', {list: [[0, '0'], [1, '1']]})
                });
                return listObject.list;
            },
            [
                [config, 'update', 'IntPrimaryObject', [[1, '11']]]
            ],
            [
                [[], [], []],
                [[], [], [1]]
            ]
        );
    },
};
<|MERGE_RESOLUTION|>--- conflicted
+++ resolved
@@ -28,11 +28,7 @@
 function createNotificationTest(config, getObservable, addListener, removeListener, messages, expectedCount) {
     let realm = new Realm(config);
     let observable = getObservable(realm);
-<<<<<<< HEAD
-    let worker = new Worker(__dirname + '/worker-tests-script.js', [require.resolve("realm")]); // eslint-disable-line no-undef
-=======
     let worker = new Worker(__dirname + '/worker-tests-script.js', [require.resolve("realm"), Realm.defaultPath]); // eslint-disable-line no-undef
->>>>>>> edb012ff
 
     return new Promise((resolve, reject) => {
         // Test will fail if it does not receive a change event within a second.
