////////////////////////////////////////////////////////////////////////////
//
// Copyright 2016 Realm Inc.
//
// Licensed under the Apache License, Version 2.0 (the "License");
// you may not use this file except in compliance with the License.
// You may obtain a copy of the License at
//
// http://www.apache.org/licenses/LICENSE-2.0
//
// Unless required by applicable law or agreed to in writing, software
// distributed under the License is distributed on an "AS IS" BASIS,
// WITHOUT WARRANTIES OR CONDITIONS OF ANY KIND, either express or implied.
// See the License for the specific language governing permissions and
// limitations under the License.
//
////////////////////////////////////////////////////////////////////////////

#pragma once

#include <list>
#include <map>

#include "js_class.hpp"
#include "js_types.hpp"
#include "js_util.hpp"
#include "js_realm_object.hpp"
#include "js_list.hpp"
#include "js_results.hpp"
#include "js_schema.hpp"
#include "js_observable.hpp"

#if REALM_ENABLE_SYNC
#include "js_sync.hpp"
#include "sync/sync_config.hpp"
#include "sync/sync_manager.hpp"
#endif

#include "shared_realm.hpp"
#include "binding_context.hpp"
#include "object_accessor.hpp"
#include "platform.hpp"

namespace realm {
namespace js {

static std::string normalize_realm_path(std::string path) {
#if defined(WIN32) && WIN32
    if (path.size() > 1 && path[0] != '\\' && path[1] != ':') {
        path = default_realm_file_directory() + "\\" + path;
    }
    std::replace(path.begin(), path.end(), '/', '\\');
#else
    if (path.size() && path[0] != '/' && path[0] != '.') {
        path = default_realm_file_directory() + "/" + path;
    }
#endif
    return path;
}

template<typename T>
class RealmClass;

template<typename T>
class RealmDelegate : public BindingContext {
  public:
    using GlobalContextType = typename T::GlobalContext;
    using FunctionType = typename T::Function;
    using ObjectType = typename T::Object;
    using ValueType = typename T::Value;
    using Value = js::Value<T>;

    using ObjectDefaultsMap = typename Schema<T>::ObjectDefaultsMap;
    using ConstructorMap = typename Schema<T>::ConstructorMap;

    virtual void did_change(std::vector<ObserverState> const& observers, std::vector<void*> const& invalidated, bool version_changed) {
        notify("change");
    }

    RealmDelegate(std::weak_ptr<realm::Realm> realm, GlobalContextType ctx) : m_context(ctx), m_realm(realm) {}

    ~RealmDelegate() {
        // All protected values need to be unprotected while the context is retained.
        m_defaults.clear();
        m_constructors.clear();
        m_notifications.clear();
    }

    void add_notification(FunctionType notification) {
        for (auto &handler : m_notifications) {
            if (handler == notification) {
                return;
            }
        }
        m_notifications.emplace_back(m_context, notification);
    }
    void remove_notification(FunctionType notification) {
        for (auto iter = m_notifications.begin(); iter != m_notifications.end(); ++iter) {
            if (*iter == notification) {
                m_notifications.erase(iter);
                return;
            }
        }
    }
    void remove_all_notifications() {
        m_notifications.clear();
    }

    ObjectDefaultsMap m_defaults;
    ConstructorMap m_constructors;

  private:
    Protected<GlobalContextType> m_context;
    std::list<Protected<FunctionType>> m_notifications;
    std::weak_ptr<realm::Realm> m_realm;

    void notify(const char *notification_name) {
        HANDLESCOPE

        SharedRealm realm = m_realm.lock();
        if (!realm) {
            throw std::runtime_error("Realm no longer exists");
        }

        ObjectType realm_object = create_object<T, RealmClass<T>>(m_context, new SharedRealm(realm));
        ValueType arguments[] = {realm_object, Value::from_string(m_context, notification_name)};

        std::list<Protected<FunctionType>> notifications_copy(m_notifications);
        for (auto &callback : notifications_copy) {
            Function<T>::callback(m_context, callback, realm_object, 2, arguments);
        }
    }

    friend class RealmClass<T>;
};

std::string default_path();
void set_default_path(std::string path);
void delete_all_realms();
void clear_test_state();

template<typename T>
class RealmClass : public ClassDefinition<T, SharedRealm, ObservableClass<T>> {
    using GlobalContextType = typename T::GlobalContext;
    using ContextType = typename T::Context;
    using FunctionType = typename T::Function;
    using ObjectType = typename T::Object;
    using ValueType = typename T::Value;
    using Arguments = js::Arguments<T>;
    using String = js::String<T>;
    using Object = js::Object<T>;
    using Value = js::Value<T>;
    using ReturnValue = js::ReturnValue<T>;
    using NativeAccessor = realm::js::NativeAccessor<T>;

public:
    using ObjectDefaultsMap = typename Schema<T>::ObjectDefaultsMap;
    using ConstructorMap = typename Schema<T>::ConstructorMap;
    
    using WaitHandler = void(std::error_code);
    using ProgressHandler = void(uint64_t transferred_bytes, uint64_t transferrable_bytes);


    static FunctionType create_constructor(ContextType);

    // methods
    static void objects(ContextType, FunctionType, ObjectType, Arguments, ReturnValue &);
    static void object_for_primary_key(ContextType, FunctionType, ObjectType, Arguments, ReturnValue &);
    static void create(ContextType, FunctionType, ObjectType, Arguments, ReturnValue &);
    static void delete_one(ContextType, FunctionType, ObjectType, Arguments, ReturnValue &);
    static void delete_all(ContextType, FunctionType, ObjectType, Arguments, ReturnValue &);
    static void write(ContextType, FunctionType, ObjectType, Arguments, ReturnValue &);
    static void begin_transaction(ContextType, FunctionType, ObjectType, Arguments, ReturnValue&);
    static void commit_transaction(ContextType, FunctionType, ObjectType, Arguments, ReturnValue&);
    static void cancel_transaction(ContextType, FunctionType, ObjectType, Arguments, ReturnValue&);
    static void add_listener(ContextType, FunctionType, ObjectType, Arguments, ReturnValue &);
    static void wait_for_download_completion(ContextType, FunctionType, ObjectType, Arguments, ReturnValue &);
    static void remove_listener(ContextType, FunctionType, ObjectType, Arguments, ReturnValue &);
    static void remove_all_listeners(ContextType, FunctionType, ObjectType, Arguments, ReturnValue &);
    static void close(ContextType, FunctionType, ObjectType, Arguments, ReturnValue &);
    static void compact(ContextType, FunctionType, ObjectType, Arguments, ReturnValue &);
    static void delete_model(ContextType, FunctionType, ObjectType, Arguments, ReturnValue &);

    // properties
    static void get_empty(ContextType, ObjectType, ReturnValue &);
    static void get_path(ContextType, ObjectType, ReturnValue &);
    static void get_schema_version(ContextType, ObjectType, ReturnValue &);
    static void get_schema(ContextType, ObjectType, ReturnValue &);
    static void get_in_memory(ContextType, ObjectType, ReturnValue &);
    static void get_read_only(ContextType, ObjectType, ReturnValue &);
    static void get_is_in_transaction(ContextType, ObjectType, ReturnValue &);
#if REALM_ENABLE_SYNC
    static void get_sync_session(ContextType, ObjectType, ReturnValue &);
#endif

    // static methods
    static void constructor(ContextType, ObjectType, size_t, const ValueType[]);
    static SharedRealm create_shared_realm(ContextType, realm::Realm::Config, bool, ObjectDefaultsMap &&, ConstructorMap &&);

    static void schema_version(ContextType, FunctionType, ObjectType, Arguments, ReturnValue &);
    static void clear_test_state(ContextType, FunctionType, ObjectType, Arguments, ReturnValue &);
    static void copy_bundled_realm_files(ContextType, FunctionType, ObjectType, Arguments, ReturnValue &);
    static void delete_file(ContextType, FunctionType, ObjectType, Arguments, ReturnValue &);

    // static properties
    static void get_default_path(ContextType, ObjectType, ReturnValue &);
    static void set_default_path(ContextType, ObjectType, ValueType value);

    std::string const name = "Realm";

    MethodMap<T> const static_methods = {
        {"schemaVersion", wrap<schema_version>},
        {"clearTestState", wrap<clear_test_state>},
        {"copyBundledRealmFiles", wrap<copy_bundled_realm_files>},
        {"deleteFile", wrap<delete_file>},
        {"_waitForDownload", wrap<wait_for_download_completion>},
    };

    PropertyMap<T> const static_properties = {
        {"defaultPath", {wrap<get_default_path>, wrap<set_default_path>}},
    };

    MethodMap<T> const methods = {
        {"objects", wrap<objects>},
        {"objectForPrimaryKey", wrap<object_for_primary_key>},
        {"create", wrap<create>},
        {"delete", wrap<delete_one>},
        {"deleteAll", wrap<delete_all>},
        {"write", wrap<write>},
        {"beginTransaction", wrap<begin_transaction>},
        {"commitTransaction", wrap<commit_transaction>},
        {"cancelTransaction", wrap<cancel_transaction>},
        {"addListener", wrap<add_listener>},
        {"removeListener", wrap<remove_listener>},
        {"removeAllListeners", wrap<remove_all_listeners>},
        {"close", wrap<close>},
        {"compact", wrap<compact>},
        {"deleteModel", wrap<delete_model>},
    };

    PropertyMap<T> const properties = {
        {"empty", {wrap<get_empty>, nullptr}},
        {"path", {wrap<get_path>, nullptr}},
        {"schemaVersion", {wrap<get_schema_version>, nullptr}},
        {"schema", {wrap<get_schema>, nullptr}},
        {"inMemory", {wrap<get_in_memory>, nullptr}},
        {"readOnly", {wrap<get_read_only>, nullptr}},
        {"isInTransaction", {wrap<get_is_in_transaction>, nullptr}},
#if REALM_ENABLE_SYNC
        {"syncSession", {wrap<get_sync_session>, nullptr}},
#endif
    };

  private:
    static std::string validated_notification_name(ContextType ctx, const ValueType &value) {
        std::string name = Value::validated_to_string(ctx, value, "notification name");
        if (name != "change") {
            throw std::runtime_error("Only the 'change' notification name is supported.");
        }
        return name;
    }

    static const ObjectSchema& validated_object_schema_for_value(ContextType ctx, const SharedRealm &realm, const ValueType &value, std::string& object_type) {
        if (Value::is_constructor(ctx, value)) {
            FunctionType constructor = Value::to_constructor(ctx, value);

            auto delegate = get_delegate<T>(realm.get());
            for (auto &pair : delegate->m_constructors) {
                if (FunctionType(pair.second) == constructor) {
                    object_type = pair.first;
                    break;
                }
            }

            if (object_type.empty()) {
                throw std::runtime_error("Constructor was not registered in the schema for this Realm");
            }
        }
        else {
            object_type = Value::validated_to_string(ctx, value, "objectType");
            if (object_type.empty()) {
                throw std::runtime_error("objectType cannot be empty");
            }
        }

        auto &schema = realm->schema();
        auto object_schema = schema.find(object_type);

        if (object_schema == schema.end()) {
            throw std::runtime_error("Object type '" + object_type + "' not found in schema.");
        }
        return *object_schema;
    }
};

template<typename T>
inline typename T::Function RealmClass<T>::create_constructor(ContextType ctx) {
    FunctionType realm_constructor = ObjectWrap<T, RealmClass<T>>::create_constructor(ctx);
    FunctionType collection_constructor = ObjectWrap<T, CollectionClass<T>>::create_constructor(ctx);
    FunctionType list_constructor = ObjectWrap<T, ListClass<T>>::create_constructor(ctx);
    FunctionType results_constructor = ObjectWrap<T, ResultsClass<T>>::create_constructor(ctx);
    FunctionType realm_object_constructor = ObjectWrap<T, RealmObjectClass<T>>::create_constructor(ctx);

    PropertyAttributes attributes = ReadOnly | DontEnum | DontDelete;
    Object::set_property(ctx, realm_constructor, "Collection", collection_constructor, attributes);
    Object::set_property(ctx, realm_constructor, "List", list_constructor, attributes);
    Object::set_property(ctx, realm_constructor, "Results", results_constructor, attributes);
    Object::set_property(ctx, realm_constructor, "Object", realm_object_constructor, attributes);

#if REALM_ENABLE_SYNC
    FunctionType sync_constructor = SyncClass<T>::create_constructor(ctx);
    Object::set_property(ctx, realm_constructor, "Sync", sync_constructor, attributes);
#endif

    Object::set_global(ctx, "Realm", realm_constructor);
    return realm_constructor;
}

static inline void convert_outdated_datetime_columns(const SharedRealm &realm) {
    realm::util::Optional<int> old_file_format_version = realm->file_format_upgraded_from_version();
    if (old_file_format_version && old_file_format_version < 5) {
        // any versions earlier than file format 5 are stored as milliseconds and need to be converted to the new format
        for (auto& object_schema : realm->schema()) {
            auto table = ObjectStore::table_for_object_type(realm->read_group(), object_schema.name);
            for (auto& property : object_schema.persisted_properties) {
                if (property.type == realm::PropertyType::Date) {
                    if (!realm->is_in_transaction()) {
                        realm->begin_transaction();
                    }

                    for (size_t row_index = 0; row_index < table->size(); row_index++) {
                        if (table->is_null(property.table_column, row_index)) {
                            continue;
                        }
                        auto milliseconds = table->get_timestamp(property.table_column, row_index).get_seconds();
                        table->set_timestamp(property.table_column, row_index, Timestamp(milliseconds / 1000, (milliseconds % 1000) * 1000000));
                    }
                }
            }
            if (realm->is_in_transaction()) {
                realm->commit_transaction();
            }
        }
    }
}

template<typename T>
void RealmClass<T>::constructor(ContextType ctx, ObjectType this_object, size_t argc, const ValueType arguments[]) {
    realm::Realm::Config config;
    ObjectDefaultsMap defaults;
    ConstructorMap constructors;
    bool schema_updated = false;

    if (argc == 0) {
        config.path = default_path();
    }
    else if (argc == 1) {
        ValueType value = arguments[0];
        if (Value::is_string(ctx, value)) {
            config.path = Value::validated_to_string(ctx, value, "path");
        }
        else if (Value::is_object(ctx, value)) {
            ObjectType object = Value::validated_to_object(ctx, value);

            static const String encryption_key_string = "encryptionKey";
            ValueType encryption_key_value = Object::get_property(ctx, object, encryption_key_string);
            if (!Value::is_undefined(ctx, encryption_key_value)) {
                auto encryption_key = Value::validated_to_binary(ctx, encryption_key_value, "encryptionKey");
                config.encryption_key.assign(encryption_key.data(), encryption_key.data() + encryption_key.size());
            }

#if REALM_ENABLE_SYNC
            SyncClass<T>::populate_sync_config(ctx, Value::validated_to_object(ctx, Object::get_global(ctx, "Realm")), object, config);
#endif

            static const String path_string = "path";
            ValueType path_value = Object::get_property(ctx, object, path_string);
            if (!Value::is_undefined(ctx, path_value)) {
                config.path = Value::validated_to_string(ctx, path_value, "path");
            }
            else if (config.path.empty()) {
                config.path = js::default_path();
            }
            
            static const String in_memory_string = "inMemory";
            ValueType in_memory_value = Object::get_property(ctx, object, in_memory_string);
            if (!Value::is_undefined(ctx, in_memory_value) && Value::validated_to_boolean(ctx, in_memory_value, "inMemory")) {
                config.in_memory = true;
            }

            static const String read_only_string = "readOnly";
            ValueType read_only_value = Object::get_property(ctx, object, read_only_string);
            if (!Value::is_undefined(ctx, read_only_value) && Value::validated_to_boolean(ctx, read_only_value, "readOnly")) {
                config.schema_mode = SchemaMode::ReadOnly;
            }

            static const String schema_string = "schema";
            ValueType schema_value = Object::get_property(ctx, object, schema_string);
            if (!Value::is_undefined(ctx, schema_value)) {
                ObjectType schema_object = Value::validated_to_array(ctx, schema_value, "schema");
                config.schema.emplace(Schema<T>::parse_schema(ctx, schema_object, defaults, constructors));
                schema_updated = true;
            }

            static const String schema_version_string = "schemaVersion";
            ValueType version_value = Object::get_property(ctx, object, schema_version_string);
            if (!Value::is_undefined(ctx, version_value)) {
                config.schema_version = Value::validated_to_number(ctx, version_value, "schemaVersion");
            }
            else if (schema_updated) {
                config.schema_version = 0;
            }

            static const String compact_on_launch_string = "shouldCompactOnLaunch";
            ValueType compact_value = Object::get_property(ctx, object, compact_on_launch_string);
            if (!Value::is_undefined(ctx, compact_value)) {
                if (config.schema_mode == SchemaMode::ReadOnly) {
                    throw std::invalid_argument("Cannot set 'shouldCompactOnLaunch' when 'readOnly' is set.");
                }
                if (config.sync_config) {
                    throw std::invalid_argument("Cannot set 'shouldCompactOnLaunch' when 'sync' is set.");
                }

                FunctionType should_compact_on_launch_function = Value::validated_to_function(ctx, compact_value, "shouldCompactOnLaunch");
                config.should_compact_on_launch_function = [=](uint64_t total_bytes, uint64_t unused_bytes) {
                    ValueType arguments[2] = {
                        Value::from_number(ctx, total_bytes),
                        Value::from_number(ctx, unused_bytes)
                    };

                    ValueType should_compact = Function<T>::callback(ctx, should_compact_on_launch_function, this_object, 2, arguments);
                    return Value::to_boolean(ctx, should_compact);
                };
            }

            static const String migration_string = "migration";
            ValueType migration_value = Object::get_property(ctx, object, migration_string);
            if (!Value::is_undefined(ctx, migration_value)) {
                FunctionType migration_function = Value::validated_to_function(ctx, migration_value, "migration");
                config.migration_function = [=](SharedRealm old_realm, SharedRealm realm, realm::Schema&) {
                    auto old_realm_ptr = new SharedRealm(old_realm);
                    auto realm_ptr = new SharedRealm(realm);
                    ValueType arguments[2] = {
                        create_object<T, RealmClass<T>>(ctx, old_realm_ptr),
                        create_object<T, RealmClass<T>>(ctx, realm_ptr)
                    };

                    try {
                        Function<T>::call(ctx, migration_function, 2, arguments);
                    }
                    catch (...) {
                        old_realm->close();
                        old_realm_ptr->reset();
                        realm_ptr->reset();
                        throw;
                    }

                    old_realm->close();
                    old_realm_ptr->reset();
                    realm_ptr->reset();
                };
            }
        }
    }
    else {
        throw std::runtime_error("Invalid arguments when constructing 'Realm'");
    }

    config.path = normalize_realm_path(config.path);
    ensure_directory_exists_for_file(config.path);

    auto realm = create_shared_realm(ctx, config, schema_updated, std::move(defaults), std::move(constructors));

    // Fix for datetime -> timestamp conversion
    convert_outdated_datetime_columns(realm);

    set_internal<T, RealmClass<T>>(this_object, new SharedRealm(realm));
}

template<typename T>
SharedRealm RealmClass<T>::create_shared_realm(ContextType ctx, realm::Realm::Config config, bool schema_updated,
                                        ObjectDefaultsMap && defaults, ConstructorMap && constructors) {
    config.execution_context = Context<T>::get_execution_context_id(ctx);

    SharedRealm realm = realm::Realm::get_shared_realm(config);

    GlobalContextType global_context = Context<T>::get_global_context(ctx);
    if (!realm->m_binding_context) {
        realm->m_binding_context.reset(new RealmDelegate<T>(realm, global_context));
    }

    RealmDelegate<T> *js_binding_context = dynamic_cast<RealmDelegate<T> *>(realm->m_binding_context.get());
    REALM_ASSERT(js_binding_context);
    REALM_ASSERT(js_binding_context->m_context == global_context);

    // If a new schema was provided, then use its defaults and constructors.
    if (schema_updated) {
        js_binding_context->m_defaults = std::move(defaults);
        js_binding_context->m_constructors = std::move(constructors);
    }

    return realm;
}

template<typename T>
void RealmClass<T>::schema_version(ContextType ctx, FunctionType, ObjectType this_object, Arguments args, ReturnValue &return_value) {
    args.validate_maximum(2);

    realm::Realm::Config config;
    config.path = normalize_realm_path(Value::validated_to_string(ctx, args[0]));
    if (args.count == 2) {
        auto encryption_key = Value::validated_to_binary(ctx, args[1], "encryptionKey");
        config.encryption_key.assign(encryption_key.data(), encryption_key.data() + encryption_key.size());
    }

    auto version = realm::Realm::get_schema_version(config);
    if (version == ObjectStore::NotVersioned) {
        return_value.set(-1);
    }
    else {
        return_value.set((double)version);
    }
}


template<typename T>
void RealmClass<T>::clear_test_state(ContextType ctx, FunctionType, ObjectType this_object, Arguments args, ReturnValue &return_value) {
    args.validate_maximum(0);
    js::clear_test_state();
}

template<typename T>
void RealmClass<T>::copy_bundled_realm_files(ContextType ctx, FunctionType, ObjectType this_object, Arguments args, ReturnValue &return_value) {
    args.validate_maximum(0);
    realm::copy_bundled_realm_files();
}

template<typename T>
void RealmClass<T>::delete_file(ContextType ctx, FunctionType, ObjectType this_object, Arguments args, ReturnValue &return_value) {
    args.validate_maximum(1);

    ValueType value = args[0];
    if (!Value::is_object(ctx, value)) {
        throw std::runtime_error("Invalid argument, expected a Realm configuration object");
    }

    ObjectType object = Value::validated_to_object(ctx, value);
    realm::Realm::Config config;

    static const String path_string = "path";
    ValueType path_value = Object::get_property(ctx, object, path_string);
    if (!Value::is_undefined(ctx, path_value)) {
        config.path = Value::validated_to_string(ctx, path_value, "path");
    }
    else if (config.path.empty()) {
        config.path = js::default_path();
    }

    config.path = normalize_realm_path(config.path);

    std::string realm_file_path = config.path;
    realm::remove_file(realm_file_path);
    realm::remove_file(realm_file_path + ".lock");
    realm::remove_file(realm_file_path + ".note");
    realm::remove_directory(realm_file_path + ".management");

}

template<typename T>
void RealmClass<T>::delete_model(ContextType ctx, FunctionType, ObjectType this_object, Arguments args, ReturnValue &return_value) {
    args.validate_maximum(1);
    ValueType value = args[0];

    SharedRealm& realm = *get_internal<T, RealmClass<T>>(this_object);

    std::string model_name = Value::validated_to_string(ctx, value, "deleteModel");
    ObjectStore::delete_data_for_object(realm->read_group(), model_name);
}

template<typename T>
void RealmClass<T>::get_default_path(ContextType ctx, ObjectType object, ReturnValue &return_value) {
    return_value.set(realm::js::default_path());
}

template<typename T>
void RealmClass<T>::set_default_path(ContextType ctx, ObjectType object, ValueType value) {
    js::set_default_path(Value::validated_to_string(ctx, value, "defaultPath"));
}

template<typename T>
void RealmClass<T>::get_empty(ContextType ctx, ObjectType object, ReturnValue &return_value) {
    SharedRealm& realm = *get_internal<T, RealmClass<T>>(object);
    bool is_empty = ObjectStore::is_empty(realm->read_group());
    return_value.set(is_empty);
}

template<typename T>
void RealmClass<T>::get_path(ContextType ctx, ObjectType object, ReturnValue &return_value) {
    std::string path = get_internal<T, RealmClass<T>>(object)->get()->config().path;
    return_value.set(path);
}

template<typename T>
void RealmClass<T>::get_schema_version(ContextType ctx, ObjectType object, ReturnValue &return_value) {
    double version = get_internal<T, RealmClass<T>>(object)->get()->schema_version();
    return_value.set(version);
}

template<typename T>
void RealmClass<T>::get_schema(ContextType ctx, ObjectType object, ReturnValue &return_value) {
    auto& schema = get_internal<T, RealmClass<T>>(object)->get()->schema();
    return_value.set(Schema<T>::object_for_schema(ctx, schema));
}

template<typename T>
void RealmClass<T>::get_in_memory(ContextType ctx, ObjectType object, ReturnValue &return_value) {
    return_value.set(get_internal<T, RealmClass<T>>(object)->get()->config().in_memory);
}

template<typename T>
void RealmClass<T>::get_read_only(ContextType ctx, ObjectType object, ReturnValue &return_value) {
    return_value.set(get_internal<T, RealmClass<T>>(object)->get()->config().read_only());
}

template<typename T>
void RealmClass<T>::get_is_in_transaction(ContextType ctx, ObjectType object, ReturnValue &return_value) {
    return_value.set(get_internal<T, RealmClass<T>>(object)->get()->is_in_transaction());
}

#if REALM_ENABLE_SYNC
template<typename T>
void RealmClass<T>::get_sync_session(ContextType ctx, ObjectType object, ReturnValue &return_value) {
    auto realm = *get_internal<T, RealmClass<T>>(object);
    if (std::shared_ptr<SyncSession> session = SyncManager::shared().get_existing_active_session(realm->config().path)) {
        return_value.set(create_object<T, SessionClass<T>>(ctx, new WeakSession(session)));
    } else {
        return_value.set_null();
    }

}
#endif

template<typename T>
<<<<<<< HEAD
void RealmClass<T>::wait_for_download_completion(ContextType ctx, FunctionType, ObjectType this_object, size_t argc, const ValueType arguments[], ReturnValue &return_value) {
    validate_argument_count(argc, 2);
    auto callback_function = Value::validated_to_function(ctx, arguments[1]);
=======
void RealmClass<T>::wait_for_download_completion(ContextType ctx, FunctionType, ObjectType this_object, Arguments args, ReturnValue &return_value) {
    args.validate_maximum(3);
    auto config_object = Value::validated_to_object(ctx, args[0]);
    auto callback_function = Value::validated_to_function(ctx, args[1 + (args.count == 3)]);

    ValueType session_callback = Value::from_null(ctx);
    if (args.count == 3) {
        session_callback = Value::validated_to_function(ctx, args[1]);
    }
>>>>>>> 936dc15c

#if REALM_ENABLE_SYNC
    auto config_object = Value::validated_to_object(ctx, arguments[0]);
    ValueType sync_config_value = Object::get_property(ctx, config_object, "sync");
    if (!Value::is_undefined(ctx, sync_config_value)) {
        realm::Realm::Config config;
        config.cache = false;
        static const String encryption_key_string = "encryptionKey";
        ValueType encryption_key_value = Object::get_property(ctx, config_object, encryption_key_string);
        if (!Value::is_undefined(ctx, encryption_key_value)) {
            auto encryption_key = Value::validated_to_binary(ctx, encryption_key_value, "encryptionKey");
            config.encryption_key.assign(encryption_key.data(), encryption_key.data() + encryption_key.size());
        }
        
        Protected<ObjectType> thiz(ctx, this_object);
        SyncClass<T>::populate_sync_config(ctx, thiz, config_object, config);

        Protected<FunctionType> protected_callback(ctx, callback_function);
        Protected<ObjectType> protected_this(ctx, this_object);
        Protected<typename T::GlobalContext> protected_ctx(Context<T>::get_global_context(ctx));
        
        EventLoopDispatcher<WaitHandler> wait_handler([=](std::error_code error_code) {
            HANDLESCOPE
            if (!error_code) {
                //success
                Function<T>::callback(protected_ctx, protected_callback, protected_this, 0, nullptr);
            }
            else {
                //fail
                ObjectType object = Object::create_empty(protected_ctx);
                Object::set_property(protected_ctx, object, "message", Value::from_string(protected_ctx, error_code.message()));
                Object::set_property(protected_ctx, object, "errorCode", Value::from_number(protected_ctx, error_code.value()));

                ValueType callback_arguments[1];
                callback_arguments[0] = object;
                Function<T>::callback(protected_ctx, protected_callback, protected_this, 1, callback_arguments);
            }
        });
        std::function<WaitHandler> waitFunc = std::move(wait_handler);

        std::function<ProgressHandler> progressFunc; 

        auto realm = realm::Realm::get_shared_realm(config);
        if (auto sync_config = config.sync_config)
        {
            static const String progressFuncName = "_onDownloadProgress";
            bool progressFuncDefined = false;
            if (!Value::is_boolean(ctx, sync_config_value) && !Value::is_undefined(ctx, sync_config_value))
            {
                auto sync_config_object = Value::validated_to_object(ctx, sync_config_value);

                ValueType progressFuncValue = Object::get_property(ctx, sync_config_object, progressFuncName);
                progressFuncDefined = !Value::is_undefined(ctx, progressFuncValue);

                if (progressFuncDefined)
                {
                    Protected<FunctionType> protected_progressCallback(protected_ctx, Value::validated_to_function(protected_ctx, progressFuncValue));
                    EventLoopDispatcher<ProgressHandler> progress_handler([=](uint64_t transferred_bytes, uint64_t transferrable_bytes) {
                        HANDLESCOPE
                        ValueType callback_arguments[2];
                        callback_arguments[0] = Value::from_number(protected_ctx, transferred_bytes);
                        callback_arguments[1] = Value::from_number(protected_ctx, transferrable_bytes);

                        Function<T>::callback(protected_ctx, protected_progressCallback, protected_this, 2, callback_arguments);
                    });

                    progressFunc = std::move(progress_handler);
                }
            }

            std::shared_ptr<SyncUser> user = sync_config->user;
            if (user && user->state() != SyncUser::State::Error) {
                if (auto session = user->session_for_on_disk_path(config.path)) {
                    if (!Value::is_null(ctx, session_callback)) {
                        FunctionType session_callback_func = Value::to_function(ctx, session_callback);
                        auto syncSession = create_object<T, SessionClass<T>>(ctx, new WeakSession(session));
                        ValueType callback_arguments[1];
                        callback_arguments[0] = syncSession;
                        Function<T>::callback(protected_ctx, session_callback_func, protected_this, 1, callback_arguments);
                    }

                    if (progressFuncDefined) {
                        session->register_progress_notifier(std::move(progressFunc), SyncSession::NotifierType::download, false);
                    } 
                    
                    session->wait_for_download_completion([=](std::error_code error_code) {
                        realm->close(); //capture and keep realm instance for until here
                        waitFunc(error_code);
                    });
                    return;
                }
            }

            ObjectType object = Object::create_empty(protected_ctx);
            Object::set_property(protected_ctx, object, "message", Value::from_string(protected_ctx, "Cannot asynchronously open synced Realm, because the associated session previously experienced a fatal error"));
            Object::set_property(protected_ctx, object, "errorCode", Value::from_number(protected_ctx, 1));

            ValueType callback_arguments[1];
            callback_arguments[0] = object;
            Function<T>::callback(protected_ctx, protected_callback, protected_this, 1, callback_arguments);
            return;
        }
    }
#else
    static_cast<void>(config_object);
#endif

    Function<T>::callback(ctx, callback_function, this_object, 0, nullptr);
}

template<typename T>
void RealmClass<T>::objects(ContextType ctx, FunctionType, ObjectType this_object, Arguments args, ReturnValue &return_value) {
    args.validate_maximum(1);

    SharedRealm realm = *get_internal<T, RealmClass<T>>(this_object);
    std::string object_type;
    validated_object_schema_for_value(ctx, realm, args[0], object_type);

    return_value.set(ResultsClass<T>::create_instance(ctx, realm, object_type));
}

template<typename T>
void RealmClass<T>::object_for_primary_key(ContextType ctx, FunctionType, ObjectType this_object, Arguments args, ReturnValue &return_value) {
    args.validate_maximum(2);

    SharedRealm realm = *get_internal<T, RealmClass<T>>(this_object);
    std::string object_type;
    auto &object_schema = validated_object_schema_for_value(ctx, realm, args[0], object_type);
    NativeAccessor accessor(ctx, realm, object_schema);
    auto realm_object = realm::Object::get_for_primary_key(accessor, realm, object_schema, args[1]);

    if (realm_object.is_valid()) {
        return_value.set(RealmObjectClass<T>::create_instance(ctx, std::move(realm_object)));
    }
    else {
        return_value.set_undefined();
    }
}

template<typename T>
void RealmClass<T>::create(ContextType ctx, FunctionType, ObjectType this_object, Arguments args, ReturnValue &return_value) {
    args.validate_maximum(3);

    SharedRealm realm = *get_internal<T, RealmClass<T>>(this_object);
    realm->verify_open();
    std::string object_type;
    auto &object_schema = validated_object_schema_for_value(ctx, realm, args[0], object_type);

    ObjectType object = Value::validated_to_object(ctx, args[1], "properties");
    if (Value::is_array(ctx, args[1])) {
        object = Schema<T>::dict_for_property_array(ctx, object_schema, object);
    }

    bool update = false;
    if (args.count == 3) {
        update = Value::validated_to_boolean(ctx, args[2], "update");
    }

    NativeAccessor accessor(ctx, realm, object_schema);
    auto realm_object = realm::Object::create<ValueType>(accessor, realm, object_schema, object, update);
    return_value.set(RealmObjectClass<T>::create_instance(ctx, std::move(realm_object)));
}

template<typename T>
void RealmClass<T>::delete_one(ContextType ctx, FunctionType, ObjectType this_object, Arguments args, ReturnValue &return_value) {
    args.validate_maximum(1);

    SharedRealm realm = *get_internal<T, RealmClass<T>>(this_object);
    realm->verify_open();
    if (!realm->is_in_transaction()) {
        throw std::runtime_error("Can only delete objects within a transaction.");
    }

    ObjectType arg = Value::validated_to_object(ctx, args[0], "object");

    if (Object::template is_instance<RealmObjectClass<T>>(ctx, arg)) {
        auto object = get_internal<T, RealmObjectClass<T>>(arg);
        if (!object->is_valid()) {
            throw std::runtime_error("Object is invalid. Either it has been previously deleted or the Realm it belongs to has been closed.");
        }

        realm::TableRef table = ObjectStore::table_for_object_type(realm->read_group(), object->get_object_schema().name);
        table->move_last_over(object->row().get_index());
    }
    else if (Value::is_array(ctx, arg)) {
        uint32_t length = Object::validated_get_length(ctx, arg);
        for (uint32_t i = length; i--;) {
            ObjectType object = Object::validated_get_object(ctx, arg, i);

            if (!Object::template is_instance<RealmObjectClass<T>>(ctx, object)) {
                throw std::runtime_error("Argument to 'delete' must be a Realm object or a collection of Realm objects.");
            }

            auto realm_object = get_internal<T, RealmObjectClass<T>>(object);
            realm::TableRef table = ObjectStore::table_for_object_type(realm->read_group(), realm_object->get_object_schema().name);
            table->move_last_over(realm_object->row().get_index());
        }
    }
    else if (Object::template is_instance<ResultsClass<T>>(ctx, arg)) {
        auto results = get_internal<T, ResultsClass<T>>(arg);
        results->clear();
    }
    else if (Object::template is_instance<ListClass<T>>(ctx, arg)) {
        auto list = get_internal<T, ListClass<T>>(arg);
        list->delete_all();
    }
    else {
        throw std::runtime_error("Argument to 'delete' must be a Realm object or a collection of Realm objects.");
    }
}

template<typename T>
void RealmClass<T>::delete_all(ContextType ctx, FunctionType, ObjectType this_object, Arguments args, ReturnValue &return_value) {
    args.validate_maximum(0);

    SharedRealm realm = *get_internal<T, RealmClass<T>>(this_object);
    realm->verify_open();

    if (!realm->is_in_transaction()) {
        throw std::runtime_error("Can only delete objects within a transaction.");
    }

    for (auto objectSchema : realm->schema()) {
        ObjectStore::table_for_object_type(realm->read_group(), objectSchema.name)->clear();
    }
}

template<typename T>
void RealmClass<T>::write(ContextType ctx, FunctionType, ObjectType this_object, Arguments args, ReturnValue &return_value) {
    args.validate_maximum(1);

    SharedRealm realm = *get_internal<T, RealmClass<T>>(this_object);
    FunctionType callback = Value::validated_to_function(ctx, args[0]);

    realm->begin_transaction();

    try {
        Function<T>::call(ctx, callback, this_object, 0, nullptr);
    }
    catch (...) {
        realm->cancel_transaction();
        throw;
    }

    realm->commit_transaction();
}

template<typename T>
void RealmClass<T>::begin_transaction(ContextType ctx, FunctionType, ObjectType this_object, Arguments args, ReturnValue &return_value) {
    args.validate_maximum(0);

    SharedRealm realm = *get_internal<T, RealmClass<T>>(this_object);
    realm->begin_transaction();
}

template<typename T>
void RealmClass<T>::commit_transaction(ContextType ctx, FunctionType, ObjectType this_object, Arguments args, ReturnValue &return_value) {
    args.validate_maximum(0);

    SharedRealm realm = *get_internal<T, RealmClass<T>>(this_object);
    realm->commit_transaction();
}

template<typename T>
void RealmClass<T>::cancel_transaction(ContextType ctx, FunctionType, ObjectType this_object, Arguments args, ReturnValue &return_value) {
    args.validate_maximum(0);

    SharedRealm realm = *get_internal<T, RealmClass<T>>(this_object);
    realm->cancel_transaction();
}

template<typename T>
void RealmClass<T>::add_listener(ContextType ctx, FunctionType, ObjectType this_object, Arguments args, ReturnValue &return_value) {
    args.validate_maximum(2);

    validated_notification_name(ctx, args[0]);
    auto callback = Value::validated_to_function(ctx, args[1]);

    SharedRealm realm = *get_internal<T, RealmClass<T>>(this_object);
    realm->verify_open();
    get_delegate<T>(realm.get())->add_notification(callback);
}

template<typename T>
void RealmClass<T>::remove_listener(ContextType ctx, FunctionType, ObjectType this_object, Arguments args, ReturnValue &return_value) {
    args.validate_maximum(2);

    validated_notification_name(ctx, args[0]);
    auto callback = Value::validated_to_function(ctx, args[1]);

    SharedRealm realm = *get_internal<T, RealmClass<T>>(this_object);
    realm->verify_open();
    get_delegate<T>(realm.get())->remove_notification(callback);
}

template<typename T>
void RealmClass<T>::remove_all_listeners(ContextType ctx, FunctionType, ObjectType this_object, Arguments args, ReturnValue &return_value) {
    args.validate_maximum(1);
    if (args.count) {
        validated_notification_name(ctx, args[0]);
    }

    SharedRealm realm = *get_internal<T, RealmClass<T>>(this_object);
    realm->verify_open();
    get_delegate<T>(realm.get())->remove_all_notifications();
}

template<typename T>
void RealmClass<T>::close(ContextType ctx, FunctionType, ObjectType this_object, Arguments args, ReturnValue &return_value) {
    args.validate_maximum(0);

    SharedRealm realm = *get_internal<T, RealmClass<T>>(this_object);
    realm->close();
}

template<typename T>
void RealmClass<T>::compact(ContextType ctx, FunctionType, ObjectType this_object, Arguments args, ReturnValue &return_value) {
    args.validate_maximum(0);

    SharedRealm realm = *get_internal<T, RealmClass<T>>(this_object);
    if (realm->is_in_transaction()) {
        throw std::runtime_error("Cannot compact a Realm within a transaction.");
    }

    return_value.set(realm->compact());
}

} // js
} // realm<|MERGE_RESOLUTION|>--- conflicted
+++ resolved
@@ -156,7 +156,7 @@
 public:
     using ObjectDefaultsMap = typename Schema<T>::ObjectDefaultsMap;
     using ConstructorMap = typename Schema<T>::ConstructorMap;
-    
+
     using WaitHandler = void(std::error_code);
     using ProgressHandler = void(uint64_t transferred_bytes, uint64_t transferrable_bytes);
 
@@ -381,7 +381,7 @@
             else if (config.path.empty()) {
                 config.path = js::default_path();
             }
-            
+
             static const String in_memory_string = "inMemory";
             ValueType in_memory_value = Object::get_property(ctx, object, in_memory_string);
             if (!Value::is_undefined(ctx, in_memory_value) && Value::validated_to_boolean(ctx, in_memory_value, "inMemory")) {
@@ -641,24 +641,17 @@
 #endif
 
 template<typename T>
-<<<<<<< HEAD
-void RealmClass<T>::wait_for_download_completion(ContextType ctx, FunctionType, ObjectType this_object, size_t argc, const ValueType arguments[], ReturnValue &return_value) {
-    validate_argument_count(argc, 2);
-    auto callback_function = Value::validated_to_function(ctx, arguments[1]);
-=======
 void RealmClass<T>::wait_for_download_completion(ContextType ctx, FunctionType, ObjectType this_object, Arguments args, ReturnValue &return_value) {
     args.validate_maximum(3);
-    auto config_object = Value::validated_to_object(ctx, args[0]);
     auto callback_function = Value::validated_to_function(ctx, args[1 + (args.count == 3)]);
 
     ValueType session_callback = Value::from_null(ctx);
     if (args.count == 3) {
         session_callback = Value::validated_to_function(ctx, args[1]);
     }
->>>>>>> 936dc15c
 
 #if REALM_ENABLE_SYNC
-    auto config_object = Value::validated_to_object(ctx, arguments[0]);
+    auto config_object = Value::validated_to_object(ctx, args[0]);
     ValueType sync_config_value = Object::get_property(ctx, config_object, "sync");
     if (!Value::is_undefined(ctx, sync_config_value)) {
         realm::Realm::Config config;
@@ -669,14 +662,14 @@
             auto encryption_key = Value::validated_to_binary(ctx, encryption_key_value, "encryptionKey");
             config.encryption_key.assign(encryption_key.data(), encryption_key.data() + encryption_key.size());
         }
-        
+
         Protected<ObjectType> thiz(ctx, this_object);
         SyncClass<T>::populate_sync_config(ctx, thiz, config_object, config);
 
         Protected<FunctionType> protected_callback(ctx, callback_function);
         Protected<ObjectType> protected_this(ctx, this_object);
         Protected<typename T::GlobalContext> protected_ctx(Context<T>::get_global_context(ctx));
-        
+
         EventLoopDispatcher<WaitHandler> wait_handler([=](std::error_code error_code) {
             HANDLESCOPE
             if (!error_code) {
@@ -696,7 +689,7 @@
         });
         std::function<WaitHandler> waitFunc = std::move(wait_handler);
 
-        std::function<ProgressHandler> progressFunc; 
+        std::function<ProgressHandler> progressFunc;
 
         auto realm = realm::Realm::get_shared_realm(config);
         if (auto sync_config = config.sync_config)
@@ -739,8 +732,8 @@
 
                     if (progressFuncDefined) {
                         session->register_progress_notifier(std::move(progressFunc), SyncSession::NotifierType::download, false);
-                    } 
-                    
+                    }
+
                     session->wait_for_download_completion([=](std::error_code error_code) {
                         realm->close(); //capture and keep realm instance for until here
                         waitFunc(error_code);
@@ -759,8 +752,6 @@
             return;
         }
     }
-#else
-    static_cast<void>(config_object);
 #endif
 
     Function<T>::callback(ctx, callback_function, this_object, 0, nullptr);
