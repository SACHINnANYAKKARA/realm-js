////////////////////////////////////////////////////////////////////////////
//
// Copyright 2021 Realm Inc.
//
// Licensed under the Apache License, Version 2.0 (the "License");
// you may not use this file except in compliance with the License.
// You may obtain a copy of the License at
//
// http://www.apache.org/licenses/LICENSE-2.0
//
// Unless required by applicable law or agreed to in writing, software
// distributed under the License is distributed on an "AS IS" BASIS,
// WITHOUT WARRANTIES OR CONDITIONS OF ANY KIND, either express or implied.
// See the License for the specific language governing permissions and
// limitations under the License.
//
////////////////////////////////////////////////////////////////////////////

#pragma once
#include "dictionary/collection/notification.hpp"
#include "dictionary/methods/callbacks.hpp"

namespace realm {
namespace js {

template <typename T>
class ListenersMethodsForDictionary {
   private:
    using ObjectType = typename T::Object;
    using ContextType = typename T::Context;
    using Object = js::Object<T>;
    using Value = js::Value<T>;
    using Dictionary = object_store::Dictionary;
    using Object = js::Object<T>;
    using MixedAPI = TypeMixed<T>;

    template <class Fn>
    void define(ContextType context, std::string&& name, ObjectType& object, Fn&& function) {
        auto fn = Napi::Function::New(context, function, name);
        Object::set_property(context, object, name, fn, PropertyAttributes::DontEnum);
    }

   public:
<<<<<<< HEAD
    template <class JSObject>
    void apply(ContextType context, ObjectType object, JSObject *_o) {
=======
    ListenersMethodsForDictionary(ContextType _context) : context{_context}, Method<T>{_context} {}

    template <class Dictionary>
    void apply(ObjectType& object, Dictionary* dictionary) {
        Method<T>::define("addListener", object, add_listener(object, dictionary));
        Method<T>::define("removeListener", object,
                  remove_listener(object, dictionary));
        Method<T>::define("removeAllListeners", object,
                  remove_all_listeners(object, dictionary));
        Method<T>::define("put", object,
                          put(object, dictionary));
>>>>>>> d6c47ba2

        define(context,"addListener", object, add_listener(_o));
        define(context,"removeListener", object, remove_listener(_o));
        define(context,"removeAllListeners", object, remove_all_listeners(_o));
    }

    template <typename JSObject>
    auto add_listener(JSObject *object) {
        return [=](const auto& info) {
            auto ctx = info.Env();
            auto fn = Value::validated_to_function(ctx, info[0]);
            auto *subscriber = new NotificationsCallback<T>{ctx, fn};
            object->subscribe(subscriber);
        };
    }
    template <typename JSObject>
    auto remove_listener(JSObject *object) {
        return [=](const auto& info) {
            auto ctx = info.Env();
            auto callback = Value::validated_to_function(ctx, info[0]);
            auto *subscriber = new NotificationsCallback<T>{ctx, callback};
            object->remove_subscription(subscriber);
        };
    }
<<<<<<< HEAD
    template <typename JSObject>
    auto remove_all_listeners(JSObject *object) {
=======

    auto put(ObjectType& object, Dictionary* dictionary) {
        return [=](const auto& info) {
            auto ctx = info.Env();
            auto obj = Value::validated_to_object(ctx, info[0]);
            auto keys = obj.GetPropertyNames();
            auto size = keys.Length();

            for (auto index = 0; index < size; index++) {
                std::string key = Value::to_string(context, keys[index]);

                auto value = Object::get_property(ctx, obj, key);
                auto mixed = MixedAPI::get_instance().unwrap(info.Env(), value);
                dictionary->insert(key, mixed);
            }
        };
    }

    auto remove_all_listeners(ObjectType& object, Dictionary* dictionary) {
>>>>>>> d6c47ba2
        return [=](const auto& info) {
            object->unsubscribe_all();
        };
    }
};

}  // namespace js
}  // namespace realm
<|MERGE_RESOLUTION|>--- conflicted
+++ resolved
@@ -31,7 +31,6 @@
     using Object = js::Object<T>;
     using Value = js::Value<T>;
     using Dictionary = object_store::Dictionary;
-    using Object = js::Object<T>;
     using MixedAPI = TypeMixed<T>;
 
     template <class Fn>
@@ -41,26 +40,13 @@
     }
 
    public:
-<<<<<<< HEAD
-    template <class JSObject>
+
+    template<typename JSObject>
     void apply(ContextType context, ObjectType object, JSObject *_o) {
-=======
-    ListenersMethodsForDictionary(ContextType _context) : context{_context}, Method<T>{_context} {}
-
-    template <class Dictionary>
-    void apply(ObjectType& object, Dictionary* dictionary) {
-        Method<T>::define("addListener", object, add_listener(object, dictionary));
-        Method<T>::define("removeListener", object,
-                  remove_listener(object, dictionary));
-        Method<T>::define("removeAllListeners", object,
-                  remove_all_listeners(object, dictionary));
-        Method<T>::define("put", object,
-                          put(object, dictionary));
->>>>>>> d6c47ba2
-
         define(context,"addListener", object, add_listener(_o));
         define(context,"removeListener", object, remove_listener(_o));
         define(context,"removeAllListeners", object, remove_all_listeners(_o));
+        define(context,"put", object, put(_o));
     }
 
     template <typename JSObject>
@@ -81,32 +67,30 @@
             object->remove_subscription(subscriber);
         };
     }
-<<<<<<< HEAD
+
     template <typename JSObject>
     auto remove_all_listeners(JSObject *object) {
-=======
+        return [=](const auto& info) {
+            object->unsubscribe_all();
+        };
+    }
 
-    auto put(ObjectType& object, Dictionary* dictionary) {
+    template <typename JSObject>
+    auto put(JSObject *object) {
         return [=](const auto& info) {
             auto ctx = info.Env();
+            auto dictionary = object->get_data();
             auto obj = Value::validated_to_object(ctx, info[0]);
             auto keys = obj.GetPropertyNames();
             auto size = keys.Length();
 
             for (auto index = 0; index < size; index++) {
-                std::string key = Value::to_string(context, keys[index]);
+                std::string key = Value::to_string(ctx, keys[index]);
 
                 auto value = Object::get_property(ctx, obj, key);
                 auto mixed = MixedAPI::get_instance().unwrap(info.Env(), value);
-                dictionary->insert(key, mixed);
+                dictionary.insert(key, mixed);
             }
-        };
-    }
-
-    auto remove_all_listeners(ObjectType& object, Dictionary* dictionary) {
->>>>>>> d6c47ba2
-        return [=](const auto& info) {
-            object->unsubscribe_all();
         };
     }
 };
