////////////////////////////////////////////////////////////////////////////
//
// Copyright 2016 Realm Inc.
//
// Licensed under the Apache License, Version 2.0 (the "License");
// you may not use this file except in compliance with the License.
// You may obtain a copy of the License at
//
// http://www.apache.org/licenses/LICENSE-2.0
//
// Unless required by applicable law or agreed to in writing, software
// distributed under the License is distributed on an "AS IS" BASIS,
// WITHOUT WARRANTIES OR CONDITIONS OF ANY KIND, either express or implied.
// See the License for the specific language governing permissions and
// limitations under the License.
//
////////////////////////////////////////////////////////////////////////////

#pragma once

#include <realm/object-store/property.hpp>

#include <stdexcept>
#include <string>
#include <vector>
#include <sstream>

#include <realm/binary_data.hpp>
#include <realm/string_data.hpp>
#include <realm/util/to_string.hpp>
#include <realm/util/optional.hpp>
#include <realm/util/base64.hpp>

<<<<<<< HEAD
=======

>>>>>>> e89324c4
#include <realm/object-store/util/bson/bson.hpp>
#include <realm/object-store/util/event_loop_dispatcher.hpp>
#include <realm/object-store/sync/generic_network_transport.hpp>

#if defined(__GNUC__) && !(defined(DEBUG) && DEBUG)
# define REALM_JS_INLINE inline __attribute__((always_inline))
#elif defined(_MSC_VER) && !(defined(DEBUG) && DEBUG)
# define REALM_JS_INLINE __forceinline
#else
# define REALM_JS_INLINE inline
#endif

namespace realm {
    class ObjectSchema;
}

namespace realm {
namespace js {

template<typename>
struct ResultsClass;
template<typename>
struct ListClass;

enum PropertyAttributes : unsigned {
    None       = 0,
    ReadOnly   = 1 << 0,
    DontEnum   = 1 << 1,
    DontDelete = 1 << 2
};

// JS: Number.MAX_SAFE_INTEGER === Math.pow(2, 53)-1;
constexpr static int64_t JS_MAX_SAFE_INTEGER = (1ll << 53) - 1;

inline PropertyAttributes operator|(PropertyAttributes a, PropertyAttributes b) {
    return PropertyAttributes(static_cast<unsigned>(a) | static_cast<unsigned>(b));
}

template<typename T>
struct String {
    using ContextType = typename T::Context;
    using StringType = typename T::String;

    /** Build a BSON structure from a stringified EJSON representation */
    static bson::Bson to_bson(String);
    /** Build a stringified EJSON representation of a BSON structure */
    static String from_bson(const bson::Bson &);

    String(const char *);
    String(const StringType &);
    String(StringType &&);
    String(StringData);

    operator StringType() const;
    operator std::string() const;
};

template<typename T>
struct Context {
    using ContextType = typename T::Context;
    using GlobalContextType = typename T::GlobalContext;

    static GlobalContextType get_global_context(ContextType);
};

class TypeErrorException : public std::invalid_argument {
public:
    template<typename NativeAccessor, typename ValueType>
    TypeErrorException(NativeAccessor& accessor, StringData object_type,
                       Property const& prop, ValueType value)
    : std::invalid_argument(util::format("%1.%2 must be of type '%3', got '%4' (%5)",
                                         object_type, prop.name, type_string(prop),
                                         accessor.typeof(value),
                                         accessor.print(value)))
    {}

    TypeErrorException(const char *name, std::string const& type, std::string const& value)
    : std::invalid_argument(util::format("%1 must be of type '%2', got (%3)",
                                         name ? name : "JS value", type, value))
    {}

    static std::string type_string(Property const& prop);
};

template<typename T>
struct Value {
    using ContextType = typename T::Context;
    using FunctionType = typename T::Function;
    using ObjectType = typename T::Object;
    using ValueType = typename T::Value;

    static const char *typeof(ContextType, const ValueType &);

    static bool is_array(ContextType, const ValueType &);
    static bool is_array_buffer(ContextType, const ValueType &);
    static bool is_array_buffer_view(ContextType, const ValueType &);
    static bool is_boolean(ContextType, const ValueType &);
    static bool is_constructor(ContextType, const ValueType &);
    static bool is_date(ContextType, const ValueType &);
    static bool is_error(ContextType, const ValueType &);
    static bool is_function(ContextType, const ValueType &);
    static bool is_null(ContextType, const ValueType &);
    static bool is_number(ContextType, const ValueType &);
    static bool is_decimal128(ContextType, const ValueType &);
    static bool is_object_id(ContextType, const ValueType &);
    static bool is_object(ContextType, const ValueType &);
    static bool is_string(ContextType, const ValueType &);
    static bool is_undefined(ContextType, const ValueType &);
    static bool is_binary(ContextType, const ValueType &);
    static bool is_valid(const ValueType &);
    static bool is_bson(ContextType, const ValueType &);

    static bool is_valid_for_property(ContextType, const ValueType&, const Property&);
    static bool is_valid_for_property_type(ContextType, const ValueType&, realm::PropertyType type, StringData object_type);

    static ValueType from_boolean(ContextType, bool);
    static ValueType from_null(ContextType);
    static ValueType from_number(ContextType, double);
    static ValueType from_decimal128(ContextType, const Decimal128&);
    static ValueType from_object_id(ContextType, const ObjectId&);
    static ValueType from_string(ContextType ctx, const char *s) { return s ? from_nonnull_string(ctx, s) : from_null(ctx); }
    static ValueType from_string(ContextType ctx, StringData s) { return s ? from_nonnull_string(ctx, String<T>(s)) : from_null(ctx); }
    static ValueType from_string(ContextType ctx, const std::string& s) { return from_nonnull_string(ctx, s.c_str()); }
    static ValueType from_binary(ContextType ctx, BinaryData b) { return b ? from_nonnull_binary(ctx, b) : from_null(ctx); }
    static ValueType from_nonnull_string(ContextType, const String<T>&);
    static ValueType from_nonnull_binary(ContextType, BinaryData);
    static ValueType from_undefined(ContextType);
    static ValueType from_timestamp(ContextType, Timestamp);
<<<<<<< HEAD
    static ValueType from_mixed(ContextType, const Mixed &);
=======
>>>>>>> e89324c4
    static ValueType from_uuid(ContextType, const UUID&);
    static ValueType from_objkey(ContextType, const ObjKey&);
    static ValueType from_objlink(ContextType, const ObjLink&);
    static ValueType from_bson(ContextType, const bson::Bson &);
    static ObjectType from_bson(ContextType, const bson::BsonDocument &);

    static ObjectType to_array(ContextType, const ValueType &);
    static bool to_boolean(ContextType, const ValueType &);
    static FunctionType to_constructor(ContextType, const ValueType &);
    static ObjectType to_date(ContextType, const ValueType &);
    static FunctionType to_function(ContextType, const ValueType &);
    static double to_number(ContextType, const ValueType &);
    static Decimal128 to_decimal128(ContextType, const ValueType &);
    static ObjectId to_object_id(ContextType, const ValueType &);
    static ObjectType to_object(ContextType, const ValueType &);
    static String<T> to_string(ContextType, const ValueType &);
    static OwnedBinaryData to_binary(ContextType, ValueType);
    static bson::Bson to_bson(ContextType, ValueType);

#define VALIDATED(return_t, type) \
    static return_t validated_to_##type(ContextType ctx, const ValueType &value, const char *name = nullptr) { \
        if (!is_##type(ctx, value)) { \
            throw TypeErrorException(name, #type, to_string(ctx, value)); \
        } \
        return to_##type(ctx, value); \
    }

    VALIDATED(ObjectType, array)
    VALIDATED(bool, boolean)
    VALIDATED(FunctionType, constructor)
    VALIDATED(ObjectType, date)
    VALIDATED(FunctionType, function)
    VALIDATED(double, number)
    VALIDATED(ObjectType, object)
    VALIDATED(String<T>, string)
    VALIDATED(OwnedBinaryData, binary)
    VALIDATED(Decimal128, decimal128)
    VALIDATED(ObjectId, object_id)

#undef VALIDATED
};

template<typename T>
struct Function {
    using ContextType = typename T::Context;
    using FunctionType = typename T::Function;
    using ObjectType = typename T::Object;
    using ValueType = typename T::Value;

    static ValueType callback(ContextType, const FunctionType &, const ObjectType &, size_t, const ValueType[]);
    static ValueType callback(ContextType ctx, const FunctionType & f, const ObjectType& o,  std::initializer_list<ValueType> args) {
        return callback(ctx, f, o, args.size(), args.begin());
    }
    static ValueType call(ContextType, const FunctionType &, const ObjectType &, size_t, const ValueType[]);
    template<size_t N> static ValueType call(ContextType ctx, const FunctionType &function,
                                             const ObjectType &this_object, const ValueType (&arguments)[N])
    {
        return call(ctx, function, this_object, N, arguments);
    }
    static ValueType call(ContextType ctx, const FunctionType &function, size_t argument_count, const ValueType arguments[]) {
        return call(ctx, function, {}, argument_count, arguments);
    }
    static ValueType call(ContextType ctx, const FunctionType &function, const ObjectType &this_object, const std::vector<ValueType> &arguments) {
        return call(ctx, function, this_object, arguments.size(), arguments.data());
    }

    static ObjectType construct(ContextType ctx, const FunctionType & f, std::initializer_list<ValueType> args) {
        return construct(ctx, f, args.size(), args.begin());
    }
    static ObjectType construct(ContextType, const FunctionType &, size_t, const ValueType[]);
    static ObjectType construct(ContextType ctx, const FunctionType &function, const std::vector<ValueType> &arguments) {
        return construct(ctx, function, arguments.size(), arguments.data());
    }

    /**
     * These wrap a js callback into a C++ callback that takes an Optional<AppError> and possibly a result.
     * The versions that accept a result use the converter argument to convert the C++ result into a js result.
     * The returned callbacks have the following signatures:
     *
     * wrap_void_callback         - void(const util::Optional<app::AppError>& error)
     * wrap_callback_error_first  - void(const util::Optional<app::AppError>& error, auto&& result)
     * wrap_callback_result_first - void(auto&& result, const util::Optional<app::AppError>& error)
     *
     * In all cases, the converter should have a signature like JsResultType(ContextType, CppResultType), possibly with
     * const and reference qualifiers on CppResultType. The converter will only be called when there is no error.
     */
    static auto wrap_void_callback(ContextType, const ObjectType& this_object, const FunctionType& callback);
    template<typename Converter>
    static auto wrap_callback_error_first(ContextType, const ObjectType& this_object, const FunctionType& callback, Converter&& converter);
    template<typename Converter>
    static auto wrap_callback_result_first(ContextType, const ObjectType& this_object, const FunctionType& callback, Converter&& converter);
};

template<typename T>
struct Object {
    using ContextType = typename T::Context;
    using FunctionType = typename T::Function;
    using ObjectType = typename T::Object;
    using ValueType = typename T::Value;

  public:
    static ValueType get_prototype(ContextType, const ObjectType &);
    static void set_prototype(ContextType, const ObjectType &, const ValueType &);

    static ValueType get_property(ContextType, const ObjectType &, StringData);
    static ValueType get_property(ContextType c, const ObjectType &o, const char *s) { return get_property(c, o, StringData(s)); }
    static ValueType get_property(ContextType c, const ObjectType &o, const std::string &s) { return get_property(c, o, StringData(s)); }
    static ValueType get_property(ContextType, const ObjectType &, const String<T> &);
    static ValueType get_property(ContextType, const ObjectType &, uint32_t);
    static void set_property(ContextType, const ObjectType &, const String<T> &, const ValueType &, PropertyAttributes attributes = None);
    static void set_property(ContextType, const ObjectType &, uint32_t, const ValueType &);
    static std::vector<String<T>> get_property_names(ContextType, const ObjectType &);

    static void set_global(ContextType, const String<T> &, const ValueType &);
    static ValueType get_global(ContextType, const String<T> &);

    template<typename P>
    static ValueType validated_get_property(ContextType ctx, const ObjectType &object, const P &property, const char *message = nullptr) {
        auto value = get_property(ctx, object, property);
        if (Value<T>::is_undefined(ctx, value)) {
            throw std::out_of_range(message ? message : "Object missing expected property: " + util::to_string(property));
        }
        return value;
    }

    static uint32_t validated_get_length(ContextType ctx, const ObjectType &object) {
        static const String<T> length_string = "length";
        return Value<T>::validated_to_number(ctx, get_property(ctx, object, length_string));
    }

#define VALIDATED(return_t, type) \
    static return_t validated_get_##type(ContextType ctx, const ObjectType &object, const String<T> &key, const char *message = nullptr) { \
        try { \
            return Value<T>::validated_to_##type(ctx, get_property(ctx, object, key), std::string(key).c_str()); \
        } \
        catch (std::invalid_argument &e) { \
            throw message ? std::invalid_argument(util::format("Failed to read %1: %2", message, e.what())) : e; \
        } \
    } \
    static return_t validated_get_##type(ContextType ctx, const ObjectType &object, uint32_t index, const char *message = nullptr) { \
        try { \
            return Value<T>::validated_to_##type(ctx, get_property(ctx, object, index)); \
        } \
        catch (std::invalid_argument &e) { \
            throw message ? std::invalid_argument(util::format("Failed to read %1: %2", message, e.what())) : e; \
        } \
    }

    VALIDATED(ObjectType, array)
    VALIDATED(bool, boolean)
    VALIDATED(FunctionType, constructor)
    VALIDATED(ObjectType, date)
    VALIDATED(FunctionType, function)
    VALIDATED(double, number)
    VALIDATED(ObjectType, Decimal128)
    VALIDATED(ObjectType, object)
    VALIDATED(String<T>, string)
    VALIDATED(ObjectType, ObjectId)

#undef VALIDATED

    static ValueType call_method(ContextType ctx, const ObjectType &object, const String<T> &name, uint32_t argc, const ValueType arguments[]) {
        FunctionType method = validated_get_function(ctx, object, name);
        return Function<T>::call(ctx, method, object, argc, arguments);
    }
    static ValueType call_method(ContextType ctx, const ObjectType &object, const String<T> &name, const std::vector<ValueType> &arguments) {
        return call_method(ctx, object, name, (uint32_t)arguments.size(), arguments.data());
    }
    static ValueType call_method(ContextType ctx, const ObjectType &object, const String<T> &name, const std::initializer_list<ValueType> &arguments) {
        return call_method(ctx, object, name, (uint32_t)arguments.size(), arguments.begin());
    }

    static ObjectType create_empty(ContextType);
    static ObjectType create_obj(ContextType ctx, std::initializer_list<std::pair<String<T>, ValueType>> values) {
        auto obj = create_empty(ctx);
        for (auto&& [name, val] : values) {
            set_property(ctx, obj, name, val);
        }
        return obj;
    }

    static ObjectType create_array(ContextType, uint32_t, const ValueType[]);
    static ObjectType create_array(ContextType ctx, const std::vector<ValueType> &values) {
        return create_array(ctx, (uint32_t)values.size(), values.data());
    }
    static ObjectType create_array(ContextType ctx, std::initializer_list<ValueType> values) {
        return create_array(ctx, (uint32_t)values.size(), values.begin());
    }
    static ObjectType create_array(ContextType ctx) {
        return create_array(ctx, 0, nullptr);
    }

    static ObjectType create_date(ContextType, double);

    template<typename ClassType>
    static ObjectType create_instance(ContextType, typename ClassType::Internal*);

    template<typename ClassType>
    static ObjectType create_instance_by_schema(ContextType, typename T::Function& constructor, const realm::ObjectSchema& schema, typename ClassType::Internal*);

    template<typename ClassType>
    static bool is_instance(ContextType, const ObjectType &);

    template<typename ClassType>
    static typename ClassType::Internal* get_internal(const ObjectType &);

    template<typename ClassType>
    static typename ClassType::Internal* get_internal(ContextType ctx, const ObjectType &);

    template<typename ClassType>
    static void set_internal(ContextType ctx, const ObjectType &, typename ClassType::Internal*);

    static ObjectType create_from_app_error(ContextType, const app::AppError&);
    static ValueType create_from_optional_app_error(ContextType, const util::Optional<app::AppError>&);
};

template<typename ValueType>
class Protected {
    operator ValueType() const;
    bool operator==(const ValueType &) const;
    bool operator!=(const ValueType &) const;
    bool operator==(const Protected<ValueType> &) const;
    bool operator!=(const Protected<ValueType> &) const;

    struct Comparator {
        bool operator()(const Protected<ValueType>& a, const Protected<ValueType>& b) const;
    };
};
template <typename GlobalCtx>
Protected(GlobalCtx) -> Protected<GlobalCtx>;
template <typename Ctx, typename T>
Protected(Ctx, T) -> Protected<T>;


template<typename T>
struct Exception : public std::runtime_error {
    using ContextType = typename T::Context;
    using ValueType = typename T::Value;

    const Protected<ValueType> m_value;

    Exception(ContextType ctx, const std::string &message)
        : std::runtime_error(message), m_value(ctx, value(ctx, message)) {}
    Exception(ContextType ctx, const ValueType &val)
        : std::runtime_error(std::string(Value<T>::to_string(ctx, val))), m_value(ctx, val) {}

    operator ValueType() const {
        return m_value;
    }

    static ValueType value(ContextType ctx, const std::string &message);

    static ValueType value(ContextType ctx, const std::exception &exp) {
        if (const Exception<T> *js_exp = dynamic_cast<const Exception<T> *>(&exp)) {
            return *js_exp;
        }
        return value(ctx, exp.what());
    }
};

template<typename T>
struct ReturnValue {
    using ValueType = typename T::Value;

    void set(const ValueType &);
    void set(const std::string &);
    void set(bool);
    void set(double);
    void set(Decimal128);
    void set(ObjectId);
    void set(int32_t);
    void set(uint32_t);
    void set_null();
    void set_undefined();
};

template<typename T, typename ClassType>
REALM_JS_INLINE typename T::Object create_object(typename T::Context ctx, typename ClassType::Internal* internal = nullptr) {
    return Object<T>::template create_instance<ClassType>(ctx, internal);
}

template<typename T, typename ClassType>
REALM_JS_INLINE typename T::Object create_instance_by_schema(typename T::Context ctx, typename T::Function& constructor, const realm::ObjectSchema& schema, typename ClassType::Internal* internal = nullptr) {
    return Object<T>::template create_instance_by_schema<ClassType>(ctx, constructor, schema, internal);
}

template<typename T, typename ClassType>
REALM_JS_INLINE typename ClassType::Internal* get_internal(typename T::Context ctx, const typename T::Object &object) {
    return Object<T>::template get_internal<ClassType>(ctx, object);
}

template<typename T, typename ClassType>
REALM_JS_INLINE void set_internal(typename T::Context ctx, const typename T::Object &object, typename ClassType::Internal* ptr) {
    Object<T>::template set_internal<ClassType>(ctx, object, ptr);
}

template<typename T>
inline bool Value<T>::is_valid_for_property(ContextType context, const ValueType &value, const Property& prop)
{
    return is_valid_for_property_type(context, value, prop.type, prop.object_type);
}

template<typename T>
inline bool Value<T>::is_valid_for_property_type(ContextType context, const ValueType &value, realm::PropertyType type, StringData object_type) {
    using realm::PropertyType;

    auto check_value = [&](auto&& value) {
        if (is_nullable(type) && (is_null(context, value) || is_undefined(context, value))) {
            return true;
        }
        switch (type & ~PropertyType::Flags) {
            case PropertyType::Int:
            case PropertyType::Float:
            case PropertyType::Double:
                return is_number(context, value);
            case PropertyType::Decimal:
                return is_decimal128(context, value);
            case PropertyType::ObjectId:
                return is_object_id(context, value);
            case PropertyType::Bool:
                return is_boolean(context, value);
            case PropertyType::String:
                return is_string(context, value);
            case PropertyType::Data:
                return is_binary(context, value) || is_string(context, value);
            case PropertyType::Date:
                return is_date(context, value) || is_string(context, value);
            case PropertyType::Object:
                return true;
<<<<<<< HEAD
            case PropertyType::Mixed:
                throw std::runtime_error("'Mixed' type support is not implemented yet");
=======
            case PropertyType::Mixed: 
                return true;
>>>>>>> e89324c4
            case PropertyType::UUID:
                throw std::runtime_error("'UUID' type support is not implemented yet");
            default:
                REALM_UNREACHABLE();
        }
    };

    auto check_collection_type = [&](auto&& list) {
        auto list_type = list->get_type();
        return list_type == type
            && is_nullable(list_type) == is_nullable(type)
            && (type != PropertyType::Object || list->get_object_schema().name == object_type);
    };

    if (!realm::is_array(type)) {
        return check_value(value);
    }

    if (is_object(context, value)) {
        auto object = to_object(context, value);
        if (Object<T>::template is_instance<ResultsClass<T>>(context, object)) {
            return check_collection_type(get_internal<T, ResultsClass<T>>(context, object));
        }
        if (Object<T>::template is_instance<ListClass<T>>(context, object)) {
            return check_collection_type(get_internal<T, ListClass<T>>(context, object));
        }
        //TODO: add checks for sets and dictionaries
    }

    if (type == PropertyType::Object) {
        // FIXME: Do we need to validate the types of the contained objects?
        return is_array(context, value);
    }

    if (!is_array(context, value)) {
        return false;
    }

    auto array = to_array(context, value);
    uint32_t size = Object<T>::validated_get_length(context, array);
    for (uint32_t i = 0; i < size; ++i) {
        if (!check_value(Object<T>::get_property(context, array, i))) {
            return false;
        }
    }
    return true;
}

template<typename T>
inline typename T::Value Value<T>::from_timestamp(typename T::Context ctx, Timestamp ts) {
    return Object<T>::create_date(ctx, ts.get_seconds() * 1000 + ts.get_nanoseconds() / 1000000);
}

template<typename T>
inline typename T::Object Object<T>::create_from_app_error(ContextType ctx, const app::AppError& error) {
    return Object::create_obj(ctx, {
        {"message", Value<T>::from_string(ctx, error.message)},
        {"code", Value<T>::from_number(ctx, error.error_code.value())},
    });
}

template<typename T>
inline typename T::Value Object<T>::create_from_optional_app_error(ContextType ctx, const util::Optional<app::AppError>& error) {
    if (!error)
        return Value<T>::from_undefined(ctx);
    return create_from_app_error(ctx, *error);
}



template<typename T>
<<<<<<< HEAD
inline typename T::Value Value<T>::from_mixed(typename T::Context ctx, const Mixed& mixed) {
    if (mixed.is_null()) {
        return from_undefined(ctx);
    }

    switch (mixed.get_type()) {
    case type_Bool:
        return from_boolean(ctx, mixed.get<bool>());
    case type_Int:
        return from_number(ctx, static_cast<double>(mixed.get<int64_t>()));
    case type_Float:
        return from_number(ctx, mixed.get<float>());
    case type_Double:
        return from_number(ctx, mixed.get<double>());
    case type_Decimal:
        return from_decimal128(ctx, mixed.get<Decimal128>());
    case type_ObjectId:
        return from_object_id(ctx, mixed.get<ObjectId>());
    case type_Timestamp:
        return from_timestamp(ctx, mixed.get<Timestamp>());
    case type_String:
        return from_string(ctx, mixed.get<StringData>().data());
    case type_Binary:
        return from_binary(ctx, mixed.get<BinaryData>());
    case type_UUID:
        return from_uuid(ctx, mixed.get<UUID>());
    case type_Link:
        return from_objkey(ctx, mixed.get<ObjKey>());
    case type_TypedLink:
        return from_objlink(ctx, mixed.get<ObjLink>());
    case type_LinkList:
    case type_OldDateTime:
    case type_OldTable:
    case type_Mixed:
        break;
    }
    throw std::invalid_argument("Value not convertible.");
=======
inline typename T::Value Value<T>::from_uuid(typename T::Context ctx, const UUID& value) {
    throw std::runtime_error("'UUID' type support is not implemented yet");
}

template<typename T>
inline typename T::Value Value<T>::from_objkey(typename T::Context ctx, const ObjKey& value) {
    throw std::runtime_error("'Mixed' type support is not implemented yet");
}

template<typename T>
inline typename T::Value Value<T>::from_objlink(typename T::Context ctx, const ObjLink& value) {
    throw std::runtime_error("'Mixed' type support is not implemented yet");
>>>>>>> e89324c4
}

template<typename T>
inline typename T::Value Value<T>::from_uuid(typename T::Context ctx, const UUID& value) {
    throw std::runtime_error("'UUID' type support is not implemented yet");
}

template<typename T>
inline typename T::Value Value<T>::from_objkey(typename T::Context ctx, const ObjKey& value) {
    throw std::runtime_error("'Mixed' type support is not implemented yet");
}

template<typename T>
inline typename T::Value Value<T>::from_objlink(typename T::Context ctx, const ObjLink& value) {
    throw std::runtime_error("'Mixed' type support is not implemented yet");
}

template<typename T>
inline typename T::Value Value<T>::from_bson(typename T::Context ctx, const bson::Bson& value) {
    using Type = bson::Bson::Type;

    switch (value.type()) {
    case Type::MinKey:
        return Object<T>::create_bson_type(ctx, "MinKey", {});
    case Type::MaxKey:
        return Object<T>::create_bson_type(ctx, "MaxKey", {});
    case Type::Null:
        return from_null(ctx);
    case Type::Bool:
        return from_boolean(ctx, value.operator bool());
    case Type::Double:
        return from_number(ctx, value.operator double());
    case Type::Int32:
        // All int32 values can be precisely represented as a double
        return from_number(ctx, double(value.operator int32_t()));
    case Type::Int64: {
        // int64 needs special handling. The server uses it for all intish numbers, even 1.0, so we map
        // it to a plain js number if it is in the range where it can be done precisely, otherwise
        // we map to the bson.Long type which preserves the value, but is harder to use.
        const auto i64_val = value.operator int64_t();
        if (-JS_MAX_SAFE_INTEGER <= i64_val && i64_val <= JS_MAX_SAFE_INTEGER)
            return Value<T>::from_number(ctx, double(i64_val));

        return Object<T>::create_bson_type(ctx, "Long", {
            Value<T>::from_number(ctx, int32_t(i64_val)), // low
            Value<T>::from_number(ctx, int32_t(i64_val >> 32)), // high
        });
    }
    case Type::Decimal128:
        return from_decimal128(ctx, value.operator Decimal128());
    case Type::ObjectId:
        return from_object_id(ctx, value.operator ObjectId());
    case Type::Datetime:
        return from_timestamp(ctx, value.operator Timestamp());
    case Type::Timestamp: {
        auto mts = value.operator bson::MongoTimestamp();
        return Object<T>::create_bson_type(ctx, "Timestamp", {
            // The constructor takes the arguments "backwards" from standard order.
            Value<T>::from_number(ctx, mts.increment),
            Value<T>::from_number(ctx, mts.seconds),
        });
    }
    case Type::String:
        return from_string(ctx, value.operator const std::string&());
    case Type::Binary: {
        const auto& vec = value.operator const std::vector<char>&();
        const auto decoded = realm::util::base64_decode_to_vector(StringData(vec.data(), vec.size()));
        if (!decoded)
            throw std::invalid_argument("invalid base64 in binary data");
        auto Uint8Array = Value<T>::to_function(ctx, Object<T>::get_global(ctx, "Uint8Array"));
        auto array = Function<T>::construct(ctx, Uint8Array, {
            from_nonnull_binary(ctx, {decoded->data(), decoded->size()}),
        });
        return Object<T>::create_bson_type(ctx, "Binary", {
            array,
            Value<T>::from_number(ctx, 0), // TODO get subtype from `value` once it is possible.
        });
    }
    case Type::Document:
        return from_bson(ctx, value.operator const bson::BsonDocument&());
    case Type::Array: {
        auto&& in_vec = value.operator const std::vector<bson::Bson>&();
        std::vector<ValueType> out_vec;
        out_vec.reserve(in_vec.size());
        for (auto&& elem : in_vec) {
            out_vec.push_back(from_bson(ctx, elem));
        }
        return Object<T>::create_array(ctx, out_vec);
    }
    case Type::RegularExpression: {
        auto&& re = value.operator const bson::RegularExpression&();
        std::ostringstream oss;
        oss << re.options();
        return Object<T>::create_bson_type(ctx, "BSONRegExp", {
            Value<T>::from_string(ctx, re.pattern()),
            Value<T>::from_string(ctx, oss.str()),
        });
    }
    }
    throw std::invalid_argument("Value not convertible.");
}

template<typename T>
inline typename T::Object Value<T>::from_bson(typename T::Context ctx, const bson::BsonDocument& doc) {
    auto out = Object<T>::create_empty(ctx);
    for (auto&& [k, v] : doc) {
        Object<T>::set_property(ctx, out, k, from_bson(ctx, v));
    }
    return out;
}

template<typename T>
inline bson::Bson Value<T>::to_bson(typename T::Context ctx, ValueType value) {
    // For now going through the bson.EJSON.stringify() since it will correctly handle the special JS types.
    // Consider directly converting to Bson if we need more control or there are performance issues.
    auto realm = Value::validated_to_object(ctx, Object<T>::get_global(ctx, "Realm"));
    auto bson = Value::validated_to_object(ctx, Object<T>::get_property(ctx, realm, "_bson"));
    auto ejson = Value::validated_to_object(ctx, Object<T>::get_property(ctx, bson, "EJSON"));
    auto call_args_json = Object<T>::call_method(ctx, ejson, "stringify", {
        value,
        Object<T>::create_obj(ctx, {{"relaxed", Value::from_boolean(ctx, false)}}),
    });
    return bson::parse(std::string(Value::to_string(ctx, call_args_json)));
}

template <typename T>
auto Function<T>::wrap_void_callback(ContextType ctx, const ObjectType& this_object, const FunctionType& callback) {
    return [ctx = Protected(Context<T>::get_global_context(ctx)),
            callback = Protected(ctx, callback),
            this_object = Protected(ctx, this_object)]
        (const util::Optional<app::AppError>& error) {
            HANDLESCOPE(ctx);
            Function::callback(ctx, callback, this_object, {
                Object<T>::create_from_optional_app_error(ctx, error),
            });
        };
}

template <typename T>
template <typename Converter>
auto Function<T>::wrap_callback_error_first(ContextType ctx, const ObjectType& this_object, const FunctionType& callback, Converter&& converter) {
    return [ctx = Protected(Context<T>::get_global_context(ctx)),
            callback = Protected(ctx, callback),
            this_object = Protected(ctx, this_object),
            converter = std::forward<Converter>(converter)]
        (const util::Optional<app::AppError>& error, auto&& result) {
            HANDLESCOPE(ctx);
            Function::callback(ctx, callback, this_object, {
                error ? Value<T>::from_undefined(ctx) : converter(ctx, std::forward<decltype(result)>(result)),
                Object<T>::create_from_optional_app_error(ctx, error),
            });
        };
}

template <typename T>
template <typename Converter>
auto Function<T>::wrap_callback_result_first(ContextType ctx, const ObjectType& this_object, const FunctionType& callback, Converter&& converter) {
    return [callback = wrap_callback_error_first(ctx, this_object, callback, std::forward<Converter>(converter))]
            (auto&& result, const util::Optional<app::AppError>& error) -> decltype(auto) {
                return callback(error, std::forward<decltype(result)>(result));
            };
}
} // js
} // realm<|MERGE_RESOLUTION|>--- conflicted
+++ resolved
@@ -31,10 +31,7 @@
 #include <realm/util/optional.hpp>
 #include <realm/util/base64.hpp>
 
-<<<<<<< HEAD
-=======
-
->>>>>>> e89324c4
+
 #include <realm/object-store/util/bson/bson.hpp>
 #include <realm/object-store/util/event_loop_dispatcher.hpp>
 #include <realm/object-store/sync/generic_network_transport.hpp>
@@ -163,10 +160,6 @@
     static ValueType from_nonnull_binary(ContextType, BinaryData);
     static ValueType from_undefined(ContextType);
     static ValueType from_timestamp(ContextType, Timestamp);
-<<<<<<< HEAD
-    static ValueType from_mixed(ContextType, const Mixed &);
-=======
->>>>>>> e89324c4
     static ValueType from_uuid(ContextType, const UUID&);
     static ValueType from_objkey(ContextType, const ObjKey&);
     static ValueType from_objlink(ContextType, const ObjLink&);
@@ -496,13 +489,8 @@
                 return is_date(context, value) || is_string(context, value);
             case PropertyType::Object:
                 return true;
-<<<<<<< HEAD
-            case PropertyType::Mixed:
-                throw std::runtime_error("'Mixed' type support is not implemented yet");
-=======
             case PropertyType::Mixed: 
                 return true;
->>>>>>> e89324c4
             case PropertyType::UUID:
                 throw std::runtime_error("'UUID' type support is not implemented yet");
             default:
@@ -572,61 +560,6 @@
 }
 
 
-
-template<typename T>
-<<<<<<< HEAD
-inline typename T::Value Value<T>::from_mixed(typename T::Context ctx, const Mixed& mixed) {
-    if (mixed.is_null()) {
-        return from_undefined(ctx);
-    }
-
-    switch (mixed.get_type()) {
-    case type_Bool:
-        return from_boolean(ctx, mixed.get<bool>());
-    case type_Int:
-        return from_number(ctx, static_cast<double>(mixed.get<int64_t>()));
-    case type_Float:
-        return from_number(ctx, mixed.get<float>());
-    case type_Double:
-        return from_number(ctx, mixed.get<double>());
-    case type_Decimal:
-        return from_decimal128(ctx, mixed.get<Decimal128>());
-    case type_ObjectId:
-        return from_object_id(ctx, mixed.get<ObjectId>());
-    case type_Timestamp:
-        return from_timestamp(ctx, mixed.get<Timestamp>());
-    case type_String:
-        return from_string(ctx, mixed.get<StringData>().data());
-    case type_Binary:
-        return from_binary(ctx, mixed.get<BinaryData>());
-    case type_UUID:
-        return from_uuid(ctx, mixed.get<UUID>());
-    case type_Link:
-        return from_objkey(ctx, mixed.get<ObjKey>());
-    case type_TypedLink:
-        return from_objlink(ctx, mixed.get<ObjLink>());
-    case type_LinkList:
-    case type_OldDateTime:
-    case type_OldTable:
-    case type_Mixed:
-        break;
-    }
-    throw std::invalid_argument("Value not convertible.");
-=======
-inline typename T::Value Value<T>::from_uuid(typename T::Context ctx, const UUID& value) {
-    throw std::runtime_error("'UUID' type support is not implemented yet");
-}
-
-template<typename T>
-inline typename T::Value Value<T>::from_objkey(typename T::Context ctx, const ObjKey& value) {
-    throw std::runtime_error("'Mixed' type support is not implemented yet");
-}
-
-template<typename T>
-inline typename T::Value Value<T>::from_objlink(typename T::Context ctx, const ObjLink& value) {
-    throw std::runtime_error("'Mixed' type support is not implemented yet");
->>>>>>> e89324c4
-}
 
 template<typename T>
 inline typename T::Value Value<T>::from_uuid(typename T::Context ctx, const UUID& value) {
