////////////////////////////////////////////////////////////////////////////
//
// Copyright 2021 Realm Inc.
//
// Licensed under the Apache License, Version 2.0 (the "License");
// you may not use this file except in compliance with the License.
// You may obtain a copy of the License at
//
// http://www.apache.org/licenses/LICENSE-2.0
//
// Unless required by applicable law or agreed to in writing, software
// distributed under the License is distributed on an "AS IS" BASIS,
// WITHOUT WARRANTIES OR CONDITIONS OF ANY KIND, either express or implied.
// See the License for the specific language governing permissions and
// limitations under the License.
//
////////////////////////////////////////////////////////////////////////////

#pragma once

// This allow us to run the JSC tests on our Mac's locally.
#if __APPLE__
#include <JavaScriptCore/JavaScriptCore.h>
#endif

#include <iostream>
#include <vector>

#include "common/object/interfaces.hpp"
#include "realm/object-store/shared_realm.hpp"
#include "private_store.hpp"

namespace realm {
namespace common {


template <typename GetterSetter>
class JavascriptObject {
   private:
    JSClassDefinition _class;
    JSContextRef context;
    JSObjectRef object{nullptr};
    std::vector<JSStaticFunction> methods;
    std::vector<std::string> accessors;
    PrivateStore<GetterSetter> *private_object;

    static std::string to_string(JSContextRef context, JSStringRef value) {
        std::string str;
        size_t sizeUTF8 = JSStringGetMaximumUTF8CStringSize(value);
        str.reserve(sizeUTF8);
        JSStringGetUTF8CString(value, str.data(), sizeUTF8);
        return str;
    }

    static PrivateStore<GetterSetter> *get_private(JSObjectRef object) {
        auto *store =
            static_cast<PrivateStore<GetterSetter> *>(JSObjectGetPrivate(object));
        return store;
    }

<<<<<<< HEAD
=======
    template <void cb(method::Arguments)>
    static JSValueRef function_call(JSContextRef ctx, JSObjectRef function,
                                    JSObjectRef thisObject,
                                    size_t argumentCount,
                                    const JSValueRef _arguments[],
                                    JSValueRef *exception) {
        PrivateStore *_private = get_private(thisObject);
        ObjectObserver *observer = _private->observer;
        IOCollection *collection = _private->collection;

        cb({ctx, observer, collection, argumentCount, _arguments, exception});
        return JSValueMakeUndefined(ctx);
    }

>>>>>>> ffc6705e
    static void dispose(JSObjectRef object) {
        auto *_private = get_private(object);
        if (_private->finalizer != nullptr) {
            _private->finalizer();
        } else {
            std::cout << "Warning: No finalizer was specified.";
        }
    }

    static bool contains_key(JSContextRef ctx, JSObjectRef object,
                             std::string key) {
        auto keys = get_private(object)->keys;
        return keys[key.c_str()] == true;
    }

    static void get_property_names(JSContextRef ctx, JSObjectRef object,
                                   JSPropertyNameAccumulatorRef propertyNames) {
        auto keys = get_private(object)->keys;
        for (const auto &pair : keys) {
            if (pair.second) {
                auto entry = JSStringCreateWithUTF8CString(pair.first.c_str());
                JSPropertyNameAccumulatorAddName(propertyNames, entry);
            }
        }
    }

    template <void cb(method::Arguments)>
    static JSValueRef function_call(JSContextRef ctx, JSObjectRef function,
                                    JSObjectRef thisObject,
                                    size_t argumentCount,
                                    const JSValueRef _arguments[],
                                    JSValueRef *exception) {
        auto *_private = get_private(thisObject);
        ObjectObserver *observer = _private->observer;
        IOCollection *collection = _private->collection;

        cb({ctx, observer, collection, argumentCount, _arguments});
        return JSValueMakeUndefined(ctx);
    }

    static JSValueRef getter(JSContextRef ctx, JSObjectRef object,
                             JSStringRef propertyName, JSValueRef *exception) {
        std::string key = to_string(ctx, propertyName);

        if (!contains_key(ctx, object, key)) {
            return JSValueMakeNull(ctx);
        }

        auto getter_setter = get_private(object)->getter_setter.get();
        return getter_setter->get(accessor::Arguments{ctx, object, key.c_str(), 0, exception});
    }

    static bool setter(JSContextRef ctx, JSObjectRef object,
                       JSStringRef propertyName, JSValueRef value,
                       JSValueRef *exception) {
        std::string key = to_string(ctx, propertyName);

        if (!contains_key(ctx, object, key)) {
            return false;
        }

        auto getter_setter = get_private(object)->getter_setter.get();
        getter_setter->set(accessor::Arguments{ctx, object, key, value, exception});
        return true;
    }

    static bool has_property(JSContextRef ctx, JSObjectRef object,
                             JSStringRef propertyName) {
        auto key = to_string(ctx, propertyName);
        return contains_key(ctx, object, key);
    }

    JSClassRef make_class() {
        methods.push_back({0});
        _class.staticFunctions = methods.data();

        return JSClassCreate(&_class);
    }

    JSObjectRef lazily_build_object() {
        if (object == nullptr) {
            auto class_instance = make_class();
            return JSObjectMake(context, class_instance, private_object);
        } else {
            return object;
        }
    }

   public:
    JavascriptObject(JSContextRef _ctx, std::string name = "js_object")
        : context{_ctx} {
        _class = kJSClassDefinitionEmpty;
        _class.className = name.c_str();
        _class.finalize = dispose;
        _class.getProperty = getter;
        _class.setProperty = setter;
        _class.hasProperty = has_property;
        _class.getPropertyNames = get_property_names;

        private_object = new PrivateStore<GetterSetter>{nullptr, nullptr, nullptr};
    }

    void dbg() {
        std::cout << "methods size: " << methods.size() << " \n";
        std::cout << "accessors size: " << accessors.size() << " \n";
    }

    template <class VM, void callback(method::Arguments)>
    void add_method(std::string &&name) {
        std::string *leak = new std::string{name};

        JSStaticFunction method_definition{leak->c_str(),
                                           function_call<callback>,
                                           kJSPropertyAttributeDontEnum};

        methods.push_back(method_definition);
    }

    void add_key(std::string name) {
        private_object->keys[name.c_str()] = true;
        accessors.push_back(name);
    }

    std::vector<std::string> &get_properties() { return accessors; }

    void remove_accessor(std::string property_name) {
        private_object->keys[property_name.c_str()] = false;
    }

    void set_collection(IOCollection *collection) {
        private_object->collection = collection;
    }

    void set_observer(ObjectObserver *observer) {
        private_object->observer = observer;
    }

    void set_accessor(std::unique_ptr<GetterSetter>&& gs){
        private_object->getter_setter = std::move(gs);
    }

    bool is_alive(){
        return object != nullptr;
    }

    JSObjectRef get() { return object; }

    JSObjectRef create() {
        object = lazily_build_object();
        return object;
    }

    template <typename RemovalCallback>
    void finalize(RemovalCallback &&callback, void *_unused = nullptr) {
        /*
         *  JSObject and Self only apply for NodeJS.
         */
        private_object->finalizer = std::move(callback);
    }
};

}  // namespace common
}  // namespace realm<|MERGE_RESOLUTION|>--- conflicted
+++ resolved
@@ -44,7 +44,7 @@
     std::vector<std::string> accessors;
     PrivateStore<GetterSetter> *private_object;
 
-    static std::string to_string(JSContextRef context, JSStringRef value) {
+    static std::string to_string(JSStringRef value) {
         std::string str;
         size_t sizeUTF8 = JSStringGetMaximumUTF8CStringSize(value);
         str.reserve(sizeUTF8);
@@ -58,23 +58,6 @@
         return store;
     }
 
-<<<<<<< HEAD
-=======
-    template <void cb(method::Arguments)>
-    static JSValueRef function_call(JSContextRef ctx, JSObjectRef function,
-                                    JSObjectRef thisObject,
-                                    size_t argumentCount,
-                                    const JSValueRef _arguments[],
-                                    JSValueRef *exception) {
-        PrivateStore *_private = get_private(thisObject);
-        ObjectObserver *observer = _private->observer;
-        IOCollection *collection = _private->collection;
-
-        cb({ctx, observer, collection, argumentCount, _arguments, exception});
-        return JSValueMakeUndefined(ctx);
-    }
-
->>>>>>> ffc6705e
     static void dispose(JSObjectRef object) {
         auto *_private = get_private(object);
         if (_private->finalizer != nullptr) {
@@ -84,7 +67,7 @@
         }
     }
 
-    static bool contains_key(JSContextRef ctx, JSObjectRef object,
+    static bool contains_key(JSObjectRef object,
                              std::string key) {
         auto keys = get_private(object)->keys;
         return keys[key.c_str()] == true;
@@ -102,7 +85,7 @@
     }
 
     template <void cb(method::Arguments)>
-    static JSValueRef function_call(JSContextRef ctx, JSObjectRef function,
+    static JSValueRef function_call(JSContextRef ctx, JSObjectRef,
                                     JSObjectRef thisObject,
                                     size_t argumentCount,
                                     const JSValueRef _arguments[],
@@ -111,15 +94,15 @@
         ObjectObserver *observer = _private->observer;
         IOCollection *collection = _private->collection;
 
-        cb({ctx, observer, collection, argumentCount, _arguments});
+        cb({ctx, observer, collection, argumentCount, _arguments, exception});
         return JSValueMakeUndefined(ctx);
     }
 
     static JSValueRef getter(JSContextRef ctx, JSObjectRef object,
                              JSStringRef propertyName, JSValueRef *exception) {
-        std::string key = to_string(ctx, propertyName);
-
-        if (!contains_key(ctx, object, key)) {
+        std::string key = to_string(propertyName);
+
+        if (!contains_key(object, key)) {
             return JSValueMakeNull(ctx);
         }
 
@@ -130,9 +113,9 @@
     static bool setter(JSContextRef ctx, JSObjectRef object,
                        JSStringRef propertyName, JSValueRef value,
                        JSValueRef *exception) {
-        std::string key = to_string(ctx, propertyName);
-
-        if (!contains_key(ctx, object, key)) {
+        std::string key = to_string(propertyName);
+
+        if (!contains_key(object, key)) {
             return false;
         }
 
@@ -143,8 +126,8 @@
 
     static bool has_property(JSContextRef ctx, JSObjectRef object,
                              JSStringRef propertyName) {
-        auto key = to_string(ctx, propertyName);
-        return contains_key(ctx, object, key);
+        auto key = to_string(propertyName);
+        return contains_key(object, key);
     }
 
     JSClassRef make_class() {
@@ -228,7 +211,7 @@
     }
 
     template <typename RemovalCallback>
-    void finalize(RemovalCallback &&callback, void *_unused = nullptr) {
+    void finalize(RemovalCallback &&callback, void * unused = nullptr) {
         /*
          *  JSObject and Self only apply for NodeJS.
          */
