--- conflicted
+++ resolved
@@ -126,7 +126,7 @@
         return is_null(value) ? util::none : util::make_optional(unbox<T>(value));
     }
 
-    
+
 
 
     template<typename T>
@@ -140,11 +140,7 @@
     ValueType box(BinaryData data)   { return Value::from_binary(m_ctx, data); }
     ValueType box(ObjectId objectId) { return Value::from_object_id(m_ctx, objectId); }
     ValueType box(Decimal128 number) { return Value::from_decimal128(m_ctx, number); }
-<<<<<<< HEAD
-    ValueType box(Mixed)             { throw std::runtime_error("'Mixed' type support is not implemented yet"); }
-=======
     ValueType box(Mixed mixed)       { return TypeMixed<JSEngine>::get_instance().wrap(m_ctx, mixed); }
->>>>>>> e89324c4
     ValueType box(UUID)              { throw std::runtime_error("'UUID' type support is not implemented yet"); }
 
     ValueType box(Timestamp ts) {
@@ -178,13 +174,8 @@
     bool is_null(ValueType const& value) {
         return Value::is_null(m_ctx, value) || Value::is_undefined(m_ctx, value);
     }
-<<<<<<< HEAD
 
     DataType get_type_of(ValueType const& value) {
-=======
-    DataType get_type_of(ValueType const& value)
-    {
->>>>>>> e89324c4
         if (Value::is_number(m_ctx, value)) {
             return type_Double;
         }
@@ -388,13 +379,8 @@
 
 template<typename JSEngine>
 struct Unbox<JSEngine, Mixed> {
-<<<<<<< HEAD
-    static Mixed call(NativeAccessor<JSEngine> *ctx, typename JSEngine::Value const& value, realm::CreatePolicy, ObjKey) {
-        throw std::runtime_error("'Mixed' type support is not implemented yet");
-=======
     static Mixed call(NativeAccessor<JSEngine> *native_accessor, typename JSEngine::Value const& value, realm::CreatePolicy, ObjKey) {
         return TypeMixed<JSEngine>::get_instance().unwrap(native_accessor->m_ctx, value);
->>>>>>> e89324c4
     }
 };
 
