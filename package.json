--- conflicted
+++ resolved
@@ -81,12 +81,8 @@
     "check-environment": "node scripts/check-environment.js"
   },
   "dependencies": {
-<<<<<<< HEAD
     "bindings": "^1.5.0",
     "bson": "^4.0.3",
-=======
-    "bson": "^4.2.0",
->>>>>>> 087fb500
     "command-line-args": "^4.0.6",
     "deepmerge": "2.1.0",
     "deprecated-react-native-listview": "0.0.6",
