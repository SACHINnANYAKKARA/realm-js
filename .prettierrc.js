--- conflicted
+++ resolved
@@ -1,13 +1,7 @@
 module.exports = {
-<<<<<<< HEAD
-  jsxBracketSameLine: true,
-  trailingComma: 'all',
-  tabWidth: 4,  
-=======
     jsxBracketSameLine: true,
     trailingComma: 'all',
     tabWidth: 4,
     arrowParens: 'avoid',
     // printWidth: 120,
->>>>>>> 60ccffe9
 };