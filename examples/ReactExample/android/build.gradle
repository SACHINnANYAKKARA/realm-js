--- conflicted
+++ resolved
@@ -19,12 +19,6 @@
         jcenter {
             url "http://dl.bintray.com/mkonicek/maven"
         }
-<<<<<<< HEAD
-        flatDir{
-            dirs 'lib'
-        }
-=======
->>>>>>> 1bb05b0f
         maven { url "https://jitpack.io" }
     }
 }